--- conflicted
+++ resolved
@@ -17,7 +17,7 @@
 from __future__ import absolute_import, division, print_function  # python 2 compatability
 import collections
 import numpy as np
-from numpy import log10, Inf  # @UnusedImport
+from numpy import Inf
 import matplotlib
 from matplotlib import pyplot as plt
 from matplotlib.font_manager import FontProperties
@@ -129,9 +129,8 @@
     metal_values = []
     for part_i, part in enumerate(parts):
         distances = ut.coordinate.get_distances(
-            'total', part[species_name]['position'], center_positions[part_i],
-            part.info['box.length'])
-        distances *= part.snapshot['scalefactor']  # convert to [kpc physical]
+            part[species_name]['position'], center_positions[part_i], part.info['box.length'],
+            part.snapshot['scalefactor'], total_distance=True)  # [kpc physical]
 
         metal_mass_kind = metal_name.replace('massfraction.', 'mass.')
         metal_masses = part[species_name].prop(metal_mass_kind)
@@ -588,7 +587,7 @@
 
             if 'histogram' in image_kind:
                 plot_name += '_i.{:.1f}-{:.1f}'.format(
-                    log10(image_limits_use[0]), log10(image_limits_use[1]))
+                    np.log10(image_limits_use[0]), np.log10(image_limits_use[1]))
 
         ut.plot.parse_output(write_plot, plot_name, plot_directory)
 
@@ -598,8 +597,8 @@
         self.plot_name = plot_name
 
     def get_histogram(
-        self, image_kind, dimensions_plot, position_bin_number, position_limits, positions,
-        weights, use_column_units):
+        self, image_kind, dimension_list, position_bin_number, position_limits, positions,
+        weights, use_column_units=False):
         '''
         Get 2-D histogram, either by summing all partiles along 3rd dimension or computing the
         highest density along 3rd dimension.
@@ -607,13 +606,13 @@
         Parameters
         ----------
         image_kind : string : 'histogram', 'histogram.3d'
-        dimensions_plot : list : indices of dimensions to plot
+        dimension_list : list : indices of dimensions to plot
             if length 2, plot one v other, if length 3, plot all via 3 panels
         position_bin_number : number of pixels/bins across image
         position_limits : list or list of lists : min and max values of position to compute
         positions : array : 3-D positions
         weights : array : weight for each position
-        use_column_units : boolean : whether to convert to particle number / cm^2
+        use_column_units : boolean : whether to convert to [number / cm^2]
         '''
         if '3d' in image_kind:
             # calculate maximum local density along projected dimension
@@ -624,7 +623,7 @@
             hist_valuess /= (
                 np.diff(hist_xs)[0] * np.diff(hist_ys)[0] * np.diff(hist_zs)[0])
 
-            dimension_project = np.setdiff1d([0, 1, 2], dimensions_plot)
+            dimension_project = np.setdiff1d([0, 1, 2], dimension_list)
 
             # compute maximum density
             hist_valuess = np.max(hist_valuess, dimension_project)
@@ -632,8 +631,8 @@
         else:
             # project along single dimension
             hist_valuess, hist_xs, hist_ys = np.histogram2d(
-                positions[:, dimensions_plot[0]], positions[:, dimensions_plot[1]],
-                position_bin_number, position_limits[dimensions_plot],
+                positions[:, dimension_list[0]], positions[:, dimension_list[1]],
+                position_bin_number, position_limits[dimension_list],
                 weights=weights, normed=False,
             )
 
@@ -642,7 +641,7 @@
 
             # convert to number density
             if use_column_units:
-                hist_valuess *= ut.const.hydrogen_per_sun * ut.const.kpc_per_cm ** 2
+                hist_valuess *= ut.constant.hydrogen_per_sun * ut.constant.kpc_per_cm ** 2
                 grid_number = hist_valuess.size
                 lls_number = np.sum((hist_valuess > 1e17) * (hist_valuess < 2e20))
                 dla_number = np.sum(hist_valuess > 2e20)
@@ -744,14 +743,14 @@
         if distance_limits:
             # [kpc physical]
             distances = ut.coordinate.get_distances(
-                'total', part[species_name]['position'][part_indices], center_positions[part_i],
-                part.info['box.length']) * part.snapshot['scalefactor']  # [kpc physical]
+                part[species_name]['position'][part_indices], center_positions[part_i],
+                part.info['box.length'], part.snapshot['scalefactor'], total_distance=True)
             part_indices = part_indices[ut.array.get_indices(distances, distance_limits)]
 
         if 'velocity' in property_name:
             orb = ut.particle.get_orbit_dictionary(
-                part, species_name, center_positions[part_i], center_velocities[part_i],
-                part_indices, include_hubble_flow=True, scalarize=True)
+                part, species_name, part_indices,
+                center_positions[part_i], center_velocities[part_i])
             prop_values = orb[property_name]
         else:
             prop_values = part[species_name].prop(property_name, part_indices)
@@ -839,8 +838,8 @@
 
     if len(center_position) and host_distance_limits is not None and len(host_distance_limits):
         distances = ut.coordinate.get_distances(
-            'total', center_position, part[species_name]['position'][part_indices],
-            part.info['box.length']) * part.snapshot['scalefactor']
+            part[species_name]['position'][part_indices], center_position,
+            part.info['box.length'], part.snapshot['scalefactor'], total_distance=True)  # [kpc phy]
         part_indices = part_indices[ut.array.get_indices(distances, host_distance_limits)]
 
     x_prop_values = part[species_name].prop(x_property_name, part_indices)
@@ -1032,7 +1031,11 @@
         subplot, distance_scaling, distance_limits, None,
         property_scaling, property_limits, y_values)
 
-    axis_x_label = ut.plot.Label.get_label('radius', get_words=True)
+    if dimension_number in [2, 3]:
+        axis_x_label = 'radius'
+    elif dimension_number == 1:
+        axis_x_label = 'height'
+    axis_x_label = ut.plot.Label.get_label(axis_x_label, get_words=True)
     subplot.set_xlabel(axis_x_label)
 
     if property_statistic == 'vel.circ':
@@ -1092,37 +1095,79 @@
     ut.plot.make_legends(subplot, time_value=parts[0].snapshot['redshift'])
 
     if plot_fit:
-        from scipy import stats
-
         xs = pro[species_name]['distance']
-        if 'log' in distance_scaling:
-            xs = log10(xs)
         ys = pro[species_name][property_statistic]
-        if 'log' in property_scaling:
-            ys = log10(ys)
 
         masks = np.isfinite(xs)
         if fit_distance_limits is not None and len(fit_distance_limits):
             masks = (xs >= min(fit_distance_limits)) * (xs < max(fit_distance_limits))
-        slope, intercept, _r_value, _p_value, _std_err = stats.linregress(xs[masks], ys[masks])
-        print('# raw fit: slope = {:.3f}, intercept = {:.3f}'.format(slope, intercept))
-        if 'log' in property_scaling and 'log' not in distance_scaling:
-            print('# exponential fit:')
-            print('  scale length = {:.3f} kpc'.format(-1 * np.log10(np.e) / slope))
-            print('  normalization = 10^{:.2f} Msun / kpc^2'.format(intercept))
-
-        ys_fit = intercept + slope * xs
-        if 'log' in distance_scaling:
-            xs = 10 ** xs
-        if 'log' in property_scaling:
-            ys_fit = 10 ** ys_fit
+
+        fit_kind = 'exponential'
+        #fit_kind = 'sech2.single'
+        #fit_kind = 'sech2.double'
+
+        from scipy.optimize import curve_fit
+        from scipy import stats
+
+        if fit_kind is 'exponential':
+            if 'log' in distance_scaling:
+                xs = np.log10(xs)
+            if 'log' in property_scaling:
+                ys = np.log10(ys)
+
+            slope, intercept, _r_value, _p_value, _std_err = stats.linregress(xs[masks], ys[masks])
+
+            print('# raw fit: slope = {:.3f}, intercept = {:.3f}'.format(slope, intercept))
+            if 'log' in property_scaling and 'log' not in distance_scaling:
+                print('# exponential fit:')
+                print('  scale length = {:.3f} kpc'.format(-1 * np.log10(np.e) / slope))
+                print('  normalization = 10^{:.2f} Msun / kpc^2'.format(intercept))
+
+            ys_fit = intercept + slope * xs
+
+            if 'log' in distance_scaling:
+                xs = 10 ** xs
+            if 'log' in property_scaling:
+                ys_fit = 10 ** ys_fit
+
+        elif fit_kind is 'sech2.single':
+
+            def disk_height_single(xs, a, b):
+                return a / np.cosh(xs / (2 * b)) ** 2
+
+            params, _ = curve_fit(
+                disk_height_single, xs[masks], ys[masks], [1e7, 0.5],
+                bounds=[[0, 0], [1e14, 10]])
+            print('# single sech^2 fit:')
+            print('  scale height = {:.2f} kpc'.format(params[1]))
+            print('  normalization = {:.2e} Msun / kpc'.format(params[0] / 2))
+
+            ys_fit = disk_height_single(xs, *params)
+
+        elif fit_kind is 'sech2.double':
+
+            def disk_height_double(xs, a, b, c, d):
+                return a / np.cosh(xs / (2 * b)) ** 2 + c / np.cosh(xs / (2 * d)) ** 2
+
+            params, _ = curve_fit(
+                disk_height_double, xs[masks], ys[masks], [1e8, 0.1, 1e8, 2],
+                bounds=[[10, 0.01, 10, 0.2], [1e14, 3, 1e14, 5]])
+
+            print('# double sech^2 fit:')
+            print('* thin scale height = {:.3f} kpc'.format(params[1]))
+            print('  normalization = {:.2e} Msun / kpc'.format(params[0] / 2))
+            print('* thick scale height = {:.3f} kpc'.format(params[3]))
+            print('  normalization = {:.2e} Msun / kpc'.format(params[2] / 2))
+
+            ys_fit = disk_height_double(xs, *params)
+
         subplot.plot(xs, ys_fit, color='black', alpha=0.5, linewidth=3.5)
 
     distance_name = 'dist'
     if dimension_number == 2:
         distance_name += '.2d'
     elif dimension_number == 1:
-        distance_name += '.1d'
+        distance_name = 'height'
 
     plot_name = ut.plot.get_file_name(
         property_name + '.' + property_statistic, distance_name, species_name,
@@ -1382,15 +1427,16 @@
                 part[species_name], property_select, part_indices)
 
         if distance_limits:
+            # [kpc physical]
             distances = ut.coordinate.get_distances(
-                'total', part[species_name]['position'][part_indices], center_positions[part_i],
-                part.info['box.length']) * part.snapshot['scalefactor']  # [kpc physical]
+                part[species_name]['position'][part_indices], center_positions[part_i],
+                part.info['box.length'], part.snapshot['scalefactor'], total_distance=True)
             part_indices = part_indices[ut.array.get_indices(distances, distance_limits)]
 
         if 'velocity' in property_name:
             orb = ut.particle.get_orbit_dictionary(
-                part, species_name, center_positions[part_i], center_velocities[part_i],
-                part_indices, include_hubble_flow=True, scalarize=True)
+                part, species_name, part_indices,
+                center_positions[part_i], center_velocities[part_i])
             prop_values = orb[property_name]
         else:
             prop_values = part[species_name].prop(property_name, part_indices)
@@ -1458,8 +1504,8 @@
     for hii, hi in enumerate(his):
         if hii > 0 and hii % 10 == 0:
             ut.io.print_flush(hii)
-        pis = ut.particle.get_indices_within_distances(
-            part, 'dark', [0, radius], hal['position'][hi], scalarize=True)
+        pis = ut.particle.get_indices_within_coordinates(
+            part, 'dark', [0, radius], hal['position'][hi])
         hal[mass_key][hi] = ut.halo_property.get_circular_velocity(pis.size * dark_mass, radius)
 
 
@@ -1767,7 +1813,7 @@
             if time_kind == 'redshift':
                 time_limits += 1  # convert to z + 1 so log is well-defined
             times = 10 ** np.arange(
-                log10(time_limits.min()), log10(time_limits.max()) + time_width, time_width)
+                np.log10(time_limits.min()), np.log10(time_limits.max()) + time_width, time_width)
             if time_kind == 'redshift':
                 times -= 1
         else:
@@ -1836,9 +1882,10 @@
 
         if (center_position is not None and len(center_position) and
                 distance_limits is not None and len(distance_limits)):
+            # [kpc physical]
             distances = ut.coordinate.get_distances(
-                'total', part['star']['position'][part_indices], center_position,
-                part.info['box.length']) * part.snapshot['scalefactor']  # [kpc physical]
+                part['star']['position'][part_indices], center_position,
+                part.info['box.length'], part.snapshot['scalefactor'], total_distance=True)
             part_indices = part_indices[ut.array.get_indices(distances, distance_limits)]
 
         # get star particle formation times, sorted from earliest
@@ -1852,10 +1899,6 @@
             time_kind, time_limits, time_width, time_scaling, part.Cosmology)
         time_bins = np.sort(time_dict['time'])
         time_difs = np.diff(time_bins)
-<<<<<<< HEAD
-        dm_dt_in_bins = mass_difs / time_difs / ut.const.giga  # convert to [M_sun / yr]
-=======
->>>>>>> 20e3f210
 
         form_mass_cum_bins = np.interp(time_bins, form_times, np.cumsum(form_masses))
         form_mass_difs = np.diff(form_mass_cum_bins)
@@ -2325,14 +2368,14 @@
                 part, 'star', 'mass', 'histogram',
                 [0, 1, 2], [0, 1, 2], distance_max, distance_bin_width, distance_bin_number,
                 hal.prop('star.position', hi), part_indices=part_indices,
-                write_plot=write_plot, plot_directory=plot_directory, figure_index=10)
+                write_plot=write_plot, plot_name=plot_directory, figure_index=10)
 
             # image of all nearby particles
             Image.plot_image(
                 part, 'star', 'mass', 'histogram',
                 [0, 1, 2], [0, 1, 2], distance_max * 4, distance_bin_width, distance_bin_number,
                 hal.prop('star.position', hi),
-                write_plot=write_plot, plot_directory=plot_directory, figure_index=11)
+                write_plot=write_plot, plot_name=plot_directory, figure_index=11)
 
             plot_property_distribution(
                 part, 'star', 'velocity.total', [0, None], 2, None, 'linear', 'histogram',
@@ -2403,7 +2446,7 @@
                 part, 'dark', 'mass', 'histogram',
                 [0, 1, 2], [0, 1, 2], distance_max, distance_bin_width, distance_bin_number,
                 hal.prop('star.position', hi), background_color='black',
-                write_plot=write_plot, plot_directory=plot_directory, figure_index=20)
+                write_plot=write_plot, plot_name=plot_directory, figure_index=20)
 
             # DM image centered on DM halo
             Image.plot_image(
@@ -2446,13 +2489,13 @@
                     part, 'gas', 'mass', 'histogram',
                     [0, 1, 2], [0, 1, 2], distance_max, distance_bin_width, distance_bin_number,
                     hal.prop('star.position', hi), part_indices=part_indices,
-                    write_plot=write_plot, plot_directory=plot_directory, figure_index=30)
+                    write_plot=write_plot, plot_name=plot_directory, figure_index=30)
 
                 Image.plot_image(
                     part, 'gas', 'mass.neutral', 'histogram',
                     [0, 1, 2], [0, 1, 2], distance_max, distance_bin_width, distance_bin_number,
                     hal.prop('star.position', hi), part_indices=part_indices,
-                    write_plot=write_plot, plot_directory=plot_directory, figure_index=31)
+                    write_plot=write_plot, plot_name=plot_directory, figure_index=31)
             else:
                 fig = plt.figure(10)
                 fig.clf()
@@ -2795,12 +2838,8 @@
         gal['star.position'].append(part.host_positions[0])
         gal['star.velocity'].append(part.host_velocities[0])
 
-<<<<<<< HEAD
-        gal['dark.position'].append(ut.particle.get_center_position(part, 'dark', 'potential'))
-=======
         gal['dark.position'].append(
             ut.particle.get_center_positions(part, 'dark', method='potential'))
->>>>>>> 20e3f210
         gal['dark.velocity'].append(
             ut.particle.get_center_velocities(part, 'dark', distance_max=dark_distance_max))
 
@@ -2808,13 +2847,8 @@
         gal_90 = ut.particle.get_galaxy_properties(
             part, profile_species_name, 'mass.percent', mass_percent, star_distance_max)
 
-<<<<<<< HEAD
-        rotation_vectors, _eigen_values, axis_ratios = ut.particle.get_principal_axes(
-            part, profile_species_name, gal_90['radius'], scalarize=True)
-=======
         principal_axes = ut.particle.get_principal_axes(
             part, profile_species_name, gal_90['radius'])
->>>>>>> 20e3f210
 
         gal['rotation.tensor'].append(principal_axes['rotation.tensor'])
         gal['axis.ratios'].append(principal_axes['axis.ratios'])
@@ -3083,36 +3117,36 @@
                     write_plot=True, plot_directory=self.plot_directory,
                 )
 
-            prop = 'dark'
-            if prop in parts[0]:
+            spec = 'dark'
+            if spec in parts[0]:
                 plot_property_v_distance(
-                    parts, prop, 'mass', 'sum.cum', 'log', False, [None, None],
+                    parts, spec, 'mass', 'sum.cum', 'log', False, [None, None],
                     self.halo_profile_radius_limits, distance_bin_width,
                     write_plot=True, plot_directory=self.plot_directory,
                 )
 
                 plot_property_v_distance(
-                    parts, prop, 'mass', 'density', 'log', False, [None, None],
+                    parts, spec, 'mass', 'density', 'log', False, [None, None],
                     self.halo_profile_radius_limits, distance_bin_width,
                     write_plot=True, plot_directory=self.plot_directory,
                 )
 
-            prop = 'gas'
-            if prop in parts[0]:
+            spec = 'gas'
+            if spec in parts[0]:
                 plot_property_v_distance(
-                    parts, prop, 'mass', 'sum.cum', 'log', False, [None, None],
+                    parts, spec, 'mass', 'sum.cum', 'log', False, [None, None],
                     self.halo_profile_radius_limits, distance_bin_width,
                     write_plot=True, plot_directory=self.plot_directory,
                 )
 
                 plot_property_v_distance(
-                    parts, prop, 'metallicity.total', 'median', 'linear', True, [None, None],
+                    parts, spec, 'metallicity.total', 'median', 'linear', True, [None, None],
                     self.halo_profile_radius_limits, distance_bin_width,
                     write_plot=True, plot_directory=self.plot_directory,
                 )
 
                 plot_property_distribution(
-                    parts, prop, 'metallicity.total', [-4, 1.3], 0.1, None, 'linear',
+                    parts, spec, 'metallicity.total', [-5, 1.3], 0.1, None, 'linear',
                     'probability', self.halo_profile_radius_limits, axis_y_limits=[1e-4, None],
                     write_plot=True, plot_directory=self.plot_directory,
                 )
@@ -3120,71 +3154,71 @@
                 """
                 if 'velocity' in parts[0][prop]:
                     plot_property_v_distance(
-                        parts, prop, 'host.velocity.rad', 'average', 'linear', True,
+                        parts, spec, 'host.velocity.rad', 'average', 'linear', True,
                         [None, None], self.halo_profile_radius_limits, 0.25,
                         write_plot=True, plot_directory=self.plot_directory,
                     )
                 """
 
-            prop = 'star'
-            if prop in parts[0]:
+            spec = 'star'
+            if spec in parts[0]:
                 plot_property_v_distance(
-                    parts, prop, 'mass', 'sum.cum', 'log', False, [None, None],
+                    parts, spec, 'mass', 'sum.cum', 'log', False, [None, None],
                     self.halo_profile_radius_limits, distance_bin_width,
                     write_plot=True, plot_directory=self.plot_directory,
                 )
 
                 plot_property_v_distance(
-                    parts, prop, 'mass', 'density', 'log', False, [None, None],
+                    parts, spec, 'mass', 'density', 'log', False, [None, None],
                     self.galaxy_profile_radius_limits, distance_bin_width,
                     write_plot=True, plot_directory=self.plot_directory,
                 )
 
                 plot_property_v_distance(
-                    parts, prop, 'metallicity.fe', 'median', 'linear', True,
+                    parts, spec, 'metallicity.fe', 'median', 'linear', True,
                     [None, None], self.galaxy_profile_radius_limits, distance_bin_width,
                     write_plot=True, plot_directory=self.plot_directory,
                 )
 
                 plot_property_v_distance(
-                    parts, prop, 'metallicity.mg - metallicity.fe', 'median', 'linear', True,
+                    parts, spec, 'metallicity.mg - metallicity.fe', 'median', 'linear', True,
                     [None, None], self.galaxy_profile_radius_limits, distance_bin_width,
                     write_plot=True, plot_directory=self.plot_directory,
                 )
 
                 plot_property_distribution(
-                    parts, prop, 'metallicity.fe', [-4, 1.3], 0.1, None, 'linear',
+                    parts, spec, 'metallicity.fe', [-5, 1.3], 0.1, None, 'linear',
                     'probability', self.galaxy_radius_limits, axis_y_limits=[1e-4, None],
                     write_plot=True, plot_directory=self.plot_directory,
                 )
 
                 plot_property_distribution(
-                    parts, prop, 'metallicity.mg - metallicity.fe', [-1.7, 0.6], 0.1, None,
+                    parts, spec, 'metallicity.mg - metallicity.fe', [-1.7, 0.6], 0.1, None,
                     'linear', 'probability', self.galaxy_radius_limits, axis_y_limits=[1e-4, None],
                     write_plot=True, plot_directory=self.plot_directory,
                 )
 
-                if 'form.scalefactor' in parts[0][prop] and redshift <= 5:
+                if 'form.scalefactor' in parts[0][spec] and redshift <= 5:
                     plot_property_v_distance(
-                        parts, prop, 'age', 'average', 'linear', True,
+                        parts, spec, 'age', 'average', 'linear', True,
                         [None, None], self.galaxy_radius_limits, distance_bin_width, 'linear',
                         write_plot=True, plot_directory=self.plot_directory,
                     )
 
                     StarFormHistory.plot_star_form_history(
-                        parts, 'mass', 'redshift', [0, 6], 0.2, 'linear',
+                        parts, 'mass', 'redshift', [None, 7], 0.2, 'linear',
                         self.galaxy_radius_limits, sfh_limits=[None, None],
                         write_plot=True, plot_directory=self.plot_directory,
                     )
 
                     StarFormHistory.plot_star_form_history(
-                        parts, 'form.rate', 'time.lookback', [0, 13], 0.5, 'linear',
+                        parts, 'form.rate', 'time.lookback', [None, 13], 0.5, 'linear',
                         self.galaxy_radius_limits, sfh_limits=[None, None],
                         write_plot=True, plot_directory=self.plot_directory,
                     )
 
                     StarFormHistory.plot_star_form_history(
-                        parts, 'form.rate.specific', 'time.lookback', [0, 13], 0.5, 'linear',
+                        parts, 'form.rate.specific', 'time.lookback', [None, 13], 0.5, 'linear',
                         self.galaxy_radius_limits, sfh_limits=[None, None],
                         write_plot=True, plot_directory=self.plot_directory,
                     )
@@ -3289,8 +3323,7 @@
                         [0, 1, 2], [0, 1, 2], distance_max, distance_bin_width,
                         rotation=align_principal_axes, image_limits=[10 ** 6, 10 ** 10.5],
                         background_color='black',
-                        write_plot=True, plot_directory=plot_directory,
-                        add_simulation_name=True,
+                        write_plot=True, plot_name=plot_directory,
                     )
 
                 species_name = 'gas'
@@ -3300,8 +3333,7 @@
                         [0, 1, 2], [0, 1, 2], distance_max, distance_bin_width,
                         rotation=align_principal_axes, image_limits=[10 ** 4, 10 ** 9],
                         background_color='black',
-                        write_plot=True, plot_directory=plot_directory,
-                        add_simulation_name=True,
+                        write_plot=True, plot_name=plot_directory,
                     )
 
                 species_name = 'dark'
@@ -3311,8 +3343,7 @@
                         [0, 1, 2], [0, 1, 2], distance_max, distance_bin_width,
                         rotation=align_principal_axes, image_limits=[10 ** 5.5, 10 ** 9],
                         background_color='black',
-                        write_plot=True, plot_directory=plot_directory,
-                        add_simulation_name=True,
+                        write_plot=True, plot_name=plot_directory,
                     )
 
 
