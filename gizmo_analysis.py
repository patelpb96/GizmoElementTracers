--- conflicted
+++ resolved
@@ -87,215 +87,6 @@
                 prop_values.min(), np.median(prop_values), prop_values.max()))
 
 
-<<<<<<< HEAD
-def plot_mass_contamination(
-    part,
-    distance_limits=[1, 2000], distance_bin_width=0.02, distance_scaling='log',
-    halo_radius=None, scale_to_halo_radius=False, center_position=None,
-    axis_y_limits=[0.0001, 3], axis_y_scaling='log',
-    write_plot=False, plot_directory='.', figure_index=1):
-    '''
-    Plot contamination from low-resolution particles v distance from center.
-
-    Parameters
-    ----------
-    part : dict : catalog of particles at snapshot
-    distance_limits : list : min and max limits for distance from galaxy
-    distance_bin_width : float : width of each distance bin (in units of distance_scaling)
-    distance_scaling : string : 'log', 'linear'
-    halo_radius : float : radius of halo [kpc physical]
-    scale_to_halo_radius : boolean : whether to scale distance to halo_radius
-    center_position : array : position of galaxy/halo center
-    axis_y_limits : list : min and max limits for y-axis
-    axis_y_scaling : string : scaling of y-axis: 'log', 'linear'
-    write_plot : boolean : whether to write figure to file
-    plot_directory : string : directory to write figure file
-    figure_index : int : index of figure for matplotlib
-    '''
-    species_test = ['dark.2', 'dark.3', 'dark.4', 'dark.5', 'dark.6', 'gas', 'star']
-    species_reference = 'dark'
-
-    virial_kind = '200m'
-    if halo_radius is None:
-        halo_radius = np.nan
-
-    Say = ut.io.SayClass(plot_mass_contamination)
-
-    species_test = ut.particle.parse_species(part, species_test)
-    center_position = ut.particle.parse_property(part, 'position', center_position)
-
-    DistanceBin = ut.binning.DistanceBinClass(distance_scaling, distance_limits, distance_bin_width)
-
-    profile_mass = collections.OrderedDict()
-    profile_mass[species_reference] = {}
-    for spec in species_test:
-        profile_mass[spec] = {}
-
-    profile_mass_ratio = {}
-    profile_number = {}
-
-    for spec in profile_mass:
-        distances = ut.coordinate.get_distances(
-            'total', part[spec]['position'], center_position, part.info['box.length']
-        ) * part.snapshot['scalefactor']  # [kpc physical]
-        if scale_to_halo_radius:
-            distances /= halo_radius
-        profile_mass[spec] = DistanceBin.get_sum_profile(
-            distances, part[spec]['mass'])
-
-    for spec in species_test:
-        mass_ratio_bin = profile_mass[spec]['sum'] / profile_mass[species_reference]['sum']
-        mass_ratio_cum = profile_mass[spec]['sum.cum'] / profile_mass[species_reference]['sum.cum']
-        profile_mass_ratio[spec] = {'bin': mass_ratio_bin, 'sum.cum': mass_ratio_cum}
-        profile_number[spec] = {
-            'bin': np.int64(np.round(profile_mass[spec]['sum'] / part[spec]['mass'][0])),
-            'sum.cum': np.int64(np.round(profile_mass[spec]['sum.cum'] / part[spec]['mass'][0])),
-        }
-
-    # print diagnostics
-    if scale_to_halo_radius:
-        distances_halo = profile_mass[species_test[0]]['distance.cum']
-        distances_phys = distances_halo * halo_radius
-    else:
-        distances_phys = profile_mass[species_test[0]]['distance.cum']
-        distances_halo = distances_phys / halo_radius
-
-    species_dark = [spec for spec in species_test if 'dark' in spec]
-
-    for spec in species_dark:
-        Say.say(spec)
-        if profile_mass[spec]['sum.cum'][-1] == 0:
-            Say.say('  none. yay!')
-            continue
-
-        if scale_to_halo_radius:
-            print_string = '  d/R_halo < {:.2f}, d < {:.2f} kpc: '
-        else:
-            print_string = '  d < {:.2f} kpc, d/R_halo < {:.2f}: '
-        print_string += 'mass_frac = {:.3f}, mass = {:.2e}, number = {:.0f}'
-
-        for dist_i in range(profile_mass[spec]['sum.cum'].size):
-            if profile_mass[spec]['sum.cum'][dist_i] > 0:
-                if scale_to_halo_radius:
-                    distance_0 = distances_halo[dist_i]
-                    distance_1 = distances_phys[dist_i]
-                else:
-                    distance_0 = distances_phys[dist_i]
-                    distance_1 = distances_halo[dist_i]
-
-                Say.say(print_string.format(
-                        distance_0, distance_1,
-                        profile_mass_ratio[spec]['sum.cum'][dist_i],
-                        profile_mass[spec]['sum.cum'][dist_i],
-                        profile_number[spec]['sum.cum'][dist_i]))
-
-                if spec != 'dark.2':
-                    # print only 1 distance bin for lower-resolution particles
-                    break
-
-    print()
-    print('contamination summary')
-    species = 'dark.2'
-    dist_i_halo = np.searchsorted(distances_phys, halo_radius)
-    if profile_number[species]['sum.cum'][dist_i_halo] > 0:
-        print('* {} {} particles within R_halo'.format(
-              profile_number[species]['sum.cum'][dist_i_halo], species))
-    dist_i = np.where(profile_number[species]['sum.cum'] > 0)[0][0]
-    print('* {} closest d = {:.1f} kpc, {:.1f} R_halo'.format(
-          species, distances_phys[dist_i], distances_halo[dist_i]))
-    dist_i = np.where(profile_mass_ratio[species]['sum.cum'] > 0.0001)[0][0]
-    print('* {} mass_ratio = 0.01% at d < {:.1f} kpc, {:.1f} R_halo'.format(
-          species, distances_phys[dist_i], distances_halo[dist_i]))
-    dist_i = np.where(profile_mass_ratio[species]['sum.cum'] > 0.001)[0][0]
-    print('* {} mass_ratio = 0.1% at d < {:.1f} kpc, {:.1f} R_halo'.format(
-          species, distances_phys[dist_i], distances_halo[dist_i]))
-    dist_i = np.where(profile_mass_ratio[species]['sum.cum'] > 0.01)[0][0]
-    print('* {} mass_ratio = 1% at d < {:.1f} kpc, {:.1f} R_halo'.format(
-          species, distances_phys[dist_i], distances_halo[dist_i]))
-
-    for spec in species_dark:
-        if species != 'dark.2' and profile_number[spec]['sum.cum'][dist_i_halo] > 0:
-            print('! {} {} particles within R_halo'.format(
-                  profile_number[species]['sum.cum'][dist_i_halo], species))
-            dist_i = np.where(profile_number[spec]['sum.cum'] > 0)[0][0]
-            print('! {} closest d = {:.1f} kpc, {:.1f} R_halo'.format(
-                  species, distances_phys[dist_i], distances_halo[dist_i]))
-    print()
-
-    if write_plot is None:
-        return
-
-    # plot ----------
-    _fig, subplot = ut.plot.make_figure(figure_index)
-    #, left=0.17, right=0.96, top=0.96, bottom=0.14)
-
-    ut.plot.set_axes_scaling_limits(
-        subplot, distance_scaling, distance_limits, None, axis_y_scaling, axis_y_limits)
-
-    subplot.set_ylabel(
-        '$M_{{\\rm species}} / M_{{\\rm {}}}$'.format(species_reference))
-    if scale_to_halo_radius:
-        axis_x_label = '$d \, / \, R_{{\\rm {}}}$'.format(virial_kind)
-    else:
-        axis_x_label = 'distance $[\\rm kpc]$'
-    subplot.set_xlabel(axis_x_label)
-
-    colors = ut.plot.get_colors(len(species_test), use_black=False)
-
-    if halo_radius:
-        if scale_to_halo_radius:
-            x_ref = 1
-        else:
-            x_ref = halo_radius
-        subplot.plot([x_ref, x_ref], [1e-6, 1e6], color='black', linestyle=':', alpha=0.6)
-
-    for spec_i, spec in enumerate(species_test):
-        subplot.plot(
-            DistanceBin.mids, profile_mass_ratio[spec]['bin'], color=colors[spec_i], alpha=0.7,
-            label=species)
-
-    ut.plot.make_legends(subplot, 'best')
-
-    distance_name = 'dist'
-    if halo_radius and scale_to_halo_radius:
-        distance_name += '.' + virial_kind
-    plot_name = ut.plot.get_file_name(
-        'mass.ratio', distance_name, snapshot_dict=part.snapshot)
-    ut.plot.parse_output(write_plot, plot_name, plot_directory)
-
-
-def plot_mass_contamination_halo(
-    part, hal, hal_index, distance_max=7, distance_bin_width=0.5, scale_to_halo_radius=True):
-    '''
-    Print information on contamination from lower-resolution particles around halo as a function of
-    distance.
-
-    Parameters
-    ----------
-    part : dict : catalog of particles at snapshot
-    hal : dict : catalog of halos at snapshot
-    hal_index: int : index of halo
-    distance_max : float : maximum distance from halo center to check
-    distance_bin_width : float : width of distance bin for printing
-    scale_to_halo_radius : boolean : whether to scale distances by virial radius
-    '''
-    distance_scaling = 'linear'
-    distance_limits = [0, distance_max]
-    axis_y_scaling = 'log'
-
-    Say = ut.io.SayClass(plot_mass_contamination_halo)
-
-    Say.say('halo radius = {:.3f} kpc'.format(hal['radius'][hal_index]))
-
-    halo_radius = hal['radius'][hal_index]
-
-    plot_mass_contamination(
-        part, distance_limits, distance_bin_width, None, distance_scaling, halo_radius,
-        scale_to_halo_radius, hal['position'][hal_index], axis_y_scaling, write_plot=None)
-
-
-=======
->>>>>>> 54bcc037
 def plot_metal_v_distance(
     parts, species_name='gas',
     metal_name='massfraction.metals', axis_y_scaling='log', axis_y_limits=[None, None],
