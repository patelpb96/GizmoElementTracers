--- conflicted
+++ resolved
@@ -31,11 +31,7 @@
 ---
 # Requirements
 
-<<<<<<< HEAD
 This package relies on my [utilities/](https://bitbucket.org/sheagk/utilities) Python package for low-level utility functions.
-=======
-This package relies on my [utilities/](https://bitbucket.org/awetzel/utilities) python package for low-level utility functions.
->>>>>>> 20e3f210
 
 I develop this package using Python 3.7 and recommend that you use it. However, I have tried to maintain backward compatibility with Python 2.7.
 
