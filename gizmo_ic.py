#!/usr/bin/env python

'''
Generate initial condition points by selecting particles at final time and tracking them back
to initial time.

@author: Andrew Wetzel

Units: unless otherwise noted, all quantities are in (combinations of):
    mass [M_sun]
    position [kpc comoving]
    distance, radius [kpc physical]
    velocity [km / s]
    time [Gyr]
'''

# system ----
from __future__ import absolute_import, division, print_function  # python 2 compatability
import sys
import numpy as np
from scipy import spatial
# local ----
import wutilities as ut
from . import gizmo_io
from rockstar_analysis import rockstar_io


#===================================================================================================
# read data
#===================================================================================================
class ReadClass(ut.io.SayClass):
    '''
    Read particles and halo catalog.
    '''

    def __init__(self, snapshot_redshifts=[0, 99], simulation_directory='.'):
        '''
        Read particles at final and initial snapshots and halos at final snapshot.

        Parameters
        ----------
        snapshot_redshifts : list : redshifts of initial and final snapshots
        simulation_directory : string : root directory of simulation
        '''
        # ensure lowest-redshift snapshot is first
        self.snapshot_redshifts = np.sort(snapshot_redshifts)
        self.simulation_directory = simulation_directory

    def read_all(self, mass_limits=[1e11, np.Inf]):
        '''
        Read particles at final and initial snapshots and halos at final snapshot.

        Parameters
        ----------
        mass_limits : list : min and max halo mass to assign low-res DM mass

        Returns
        -------
        parts : list of dictionaries : catalogs of particles at initial and final snapshots
        hal : dictionary class : catalog of halos at final snapshot
        '''
        hal = self.read_halos(mass_limits)
        parts = self.read_particles()

        if ('dark.2' in parts[0] and 'mass' in parts[0]['dark.2'] and
                len(parts[0]['dark.2']['mass'])):
            rockstar_io.Particle.assign_lowres_mass(hal, parts[0], mass_limits)

        return parts, hal

    def read_halos(
        self, mass_limits=[1e11, np.Inf], file_kind='out', assign_nearest_neighbor=False):
        '''
        Read halos at final snapshot.

        Parameters
        ----------
        mass_limits : list : min and max halo mass to assign low-res DM mass
        file_kind : string : kind of halo file: 'hdf5', 'out', 'ascii', 'hlist'
        assign_nearest_neighbor : boolean : whether to assign nearest neighboring halo

        Returns
        -------
        hal : dictionary class : catalog of halos at final snapshot
        '''
        hal = rockstar_io.IO.read_catalogs(
            'redshift', self.snapshot_redshifts[0], self.simulation_directory, file_kind=file_kind)

        if assign_nearest_neighbor:
            rockstar_io.IO.assign_nearest_neighbor(hal, 'mass', mass_limits, 2000, 'Rneig', 8000)

        return hal

    def read_particles(
        self, properties=['position', 'mass', 'id'], sort_dark_by_id=True):
        '''
        Read particles at final and initial snapshots.

        Parameters
        ----------
        properties : string or list : name[s] of particle properties to read
        sort_dark_by_id : boolean : whether to sort dark-matter particles by id

        Returns
        -------
        parts : list : catalogs of particles at initial and final snapshots
        '''
        parts = []

        for snapshot_redshift in self.snapshot_redshifts:
            Read = gizmo_io.ReadClass()
            part = Read.read_snapshots(
                'all', 'redshift', snapshot_redshift, self.simulation_directory,
                properties=properties, assign_center=False, sort_dark_by_id=sort_dark_by_id)

            # if not sort dark particles, assign id-to-index coversion to track across snapshots
            if not sort_dark_by_id and snapshot_redshift == self.snapshot_redshifts[-1]:
                for spec in part:
                    self.say('assigning id-to-index to species: {}'.format(spec))
                    ut.catalog.assign_id_to_index(part[spec], 'id', 0)

            parts.append(part)

        return parts


Read = ReadClass()


#===================================================================================================
# generate region for initial conditions
#===================================================================================================
class InitialConditionClass(ut.io.SayClass):
    '''
    Generate text file of positions of particles at the initial snapshot that are within the
    selection region at the final snapshot.
    '''

    def write_initial_positions(
        self, parts, center_position=None, distance_max=7, scale_to_halo_radius=True,
        halo_radius=None, virial_kind='200m', region_kind='convex-hull', dark_mass=None):
        '''
        Select dark-matter particles at final snapshot, print their positions at initial snapshot.

        Rule of thumb from Onorbe et al:
            given distance_pure
            if region_kind == 'cube':
                distance_max = (1.5 * refinement_number + 1) * distance_pure
            elif region_kind in ['particles', 'convex-hull']:
                distance_max = (1.5 * refinement_number + 7) * distance_pure

        Parameters
        ----------
        parts : list of dicts : catalogs of particles at final and initial snapshots
        center_position : list : center position at final snapshot
        distance_max : float : distance from center to select particles at final time
            [kpc physical or in units of R_halo]
        scale_to_halo_radius : boolean : whether to scale distance to halo radius
        halo_radius : float : radius of halo [kpc physical]
        virial_kind : string : virial kind to use to get halo radius (if not input halo_radius)
        region_kind : string : method to identify zoom-in regon at initial time:
            'particles', 'convex-hull', 'cube'
        dark_mass : float : DM particle mass (if simulation has only DM at single resolution)
        '''
        file_name = 'ic_L_mX_rad{:.1f}_points.txt'.format(distance_max)

<<<<<<< HEAD
        # sanity check
        if 'id.to.index' not in part_ini[spec]:
            if np.min(part_fin[spec]['id'] == part_ini[spec]['id']) == False:
                Say.say('! species = {}: ids not match in final v initial catalogs'.format(spec))
                return

    # sanity check
    if dark_mass:
        if species != ['dark']:
            raise ValueError(
                'input dark_mass = {:.3e} Msun, but catalog contains species = {}'.format(
                    dark_mass, species))
        if scale_to_halo_radius and not halo_radius:
            raise ValueError('cannot determine halo_radius without mass in particle catalog')

    Say.say('using species: {}'.format(species))

    center_position = ut.particle.parse_property(part_fin, 'position', center_position)

    if scale_to_halo_radius:
        if not halo_radius:
            halo_prop = ut.particle.get_halo_properties(
                part_fin, 'all', virial_kind, center_position=center_position)
            halo_radius = halo_prop['radius']
        distance_max *= halo_radius

    mass_select = 0
    positions_ini = []
    spec_select_number = []
    for spec in species:
        distances = ut.coordinate.get_distances(
            'total', part_fin[spec]['position'], center_position,
            part_fin.info['box.length']) * part_fin.snapshot['scalefactor']  # [kpc physical]

        indices_fin = ut.array.get_indices(distances, [0, distance_max])

        # if id-to-index array is in species dictionary
        # assume id not sorted, so have to convert between id and index
        if 'id.to.index' in part_ini[spec]:
            ids = part_fin[spec]['id'][indices_fin]
            indices_ini = part_ini[spec]['id.to.index'][ids]
        else:
            indices_ini = indices_fin

        positions_ini.extend(part_ini[spec]['position'][indices_ini])

        if 'mass' in part_ini[spec]:
            mass_select += part_ini[spec]['mass'][indices_ini].sum()
        elif dark_mass:
            mass_select += dark_mass * indices_ini.size
        else:
            raise ValueError(
                'no mass for species = {} but also no input dark_mass'.format(spec))

        spec_select_number.append(indices_ini.size)

    positions_ini = np.array(positions_ini)
    poss_ini_limits = np.array([[positions_ini[:, dimen_i].min(), positions_ini[:, dimen_i].max()]
                                for dimen_i in range(positions_ini.shape[1])])

    # properties of initial volume
    density_ini = part_ini.Cosmology.get_density(
        'matter', part_ini.snapshot['redshift'], 'kpc comoving')
    if part_ini.info['has.baryons']:
        # subtract baryonic mass
        density_ini *= part_ini.Cosmology['omega_dm'] / part_ini.Cosmology['omega_matter']

    # convex hull
    volume_ini_chull = ut.coordinate.get_volume_of_convex_hull(positions_ini)
    mass_ini_chull = volume_ini_chull * density_ini  # assume cosmic density within volume

    # encompassing cube (relevant for MUSIC FFT) and cuboid
    position_difs = []
    for dimen_i in range(positions_ini.shape[1]):
        position_difs.append(poss_ini_limits[dimen_i].max() - poss_ini_limits[dimen_i].min())
    volume_ini_cube = max(position_difs) ** 3
    mass_ini_cube = volume_ini_cube * density_ini  # assume cosmic density within volume

    volume_ini_cuboid = 1.
    for dimen_i in range(positions_ini.shape[1]):
        volume_ini_cuboid *= position_difs[dimen_i]
    mass_ini_cuboid = volume_ini_cuboid * density_ini  # assume cosmic density within volume

    # MUSIC does not support header information in points file, so put in separate log file
    log_file_name = file_name.replace('.txt', '_log.txt')

    with open(log_file_name, 'w') as file_out:
        Write = ut.io.WriteClass(file_out, print_stdout=True)

        Write.write('# redshift: final = {:.3f}, initial = {:.3f}'.format(
                    part_fin.snapshot['redshift'], part_ini.snapshot['redshift']))
        Write.write(
            '# center of region at final time = [{:.3f}, {:.3f}, {:.3f}] kpc comoving'.format(
                center_position[0], center_position[1], center_position[2]))
        Write.write('# radius of selection region at final time = {:.3f} kpc physical'.format(
                    distance_max))
        if scale_to_halo_radius:
            Write.write('  = {:.2f} x R_{}, R_{} = {:.2f} kpc physical'.format(
                        distance_max / halo_radius, virial_kind, virial_kind, halo_radius))
        Write.write('# number of particles in selection region at final time = {}'.format(
                    np.sum(spec_select_number)))
        for spec_i, spec in enumerate(species):
            Write.write('  species {:6}: number = {}'.format(spec, spec_select_number[spec_i]))
        Write.write('# mass of all dark-matter particles:')
        if 'mass' in part_ini['dark']:
            mass_dark_all = part_ini['dark']['mass'].sum()
        else:
            mass_dark_all = dark_mass * part_ini['dark']['id'].size
        Write.write('  at highest-resolution in input catalog = {:.2e} M_sun'.format(mass_dark_all))
        Write.write('  in selection region at final time = {:.2e} M_sun'.format(mass_select))

        Write.write('# within convex hull at initial time')
        Write.write('  mass = {:.2e} M_sun'.format(mass_ini_chull))
        Write.write('  volume = {:.1f} Mpc^3 comoving'.format(
                    volume_ini_chull * ut.const.mega_per_kilo ** 3))

        Write.write('# within encompassing cuboid at initial time')
        Write.write('  mass = {:.2e} M_sun'.format(mass_ini_cuboid))
        Write.write('  volume = {:.1f} Mpc^3 comoving'.format(
                    volume_ini_cuboid * ut.const.mega_per_kilo ** 3))

        Write.write('# within encompassing cube at initial time (for MUSIC FFT)')
        Write.write('  mass = {:.2e} M_sun'.format(mass_ini_cube))
        Write.write('  volume = {:.1f} Mpc^3 comoving'.format(
                    volume_ini_cube * ut.const.mega_per_kilo ** 3))

        Write.write('# position range at initial time')
        for dimen_i in range(positions_ini.shape[1]):
            string = ('  {} [min, max, width] = [{:.2f}, {:.2f}, {:.2f}] kpc comoving\n' +
                      '        [{:.9f}, {:.9f}, {:.9f}] box units')
            pos_min = np.min(poss_ini_limits[dimen_i])
            pos_max = np.max(poss_ini_limits[dimen_i])
            pos_width = np.max(poss_ini_limits[dimen_i]) - np.min(poss_ini_limits[dimen_i])
            Write.write(
                string.format(
                    dimen_i, pos_min, pos_max, pos_width,
                    pos_min / part_ini.info['box.length'], pos_max / part_ini.info['box.length'],
                    pos_width / part_ini.info['box.length']
                )
            )
=======
        assert region_kind in ['particles', 'convex-hull', 'cube']
>>>>>>> 5f0fcce8

        # ensure 'final' is lowest redshift
        part_fin, part_ini = parts
        if part_fin.snapshot['redshift'] > part_ini.snapshot['redshift']:
            part_fin, part_ini = part_ini, part_fin

        # determine which species are in catalog
        species = ['dark', 'dark.2', 'dark.3', 'dark.4', 'dark.5', 'dark.6']
        for spec in list(species):
            if spec not in part_fin:
                species.remove(spec)
                continue

            # sanity check
            if 'id.to.index' not in part_ini[spec]:
                if np.min(part_fin[spec]['id'] == part_ini[spec]['id']) == False:
                    self.say('! species = {}: ids not match in final v initial catalogs'.format(
                        spec))
                    return

        # sanity check
        if dark_mass:
            if species != ['dark']:
                raise ValueError(
                    'input dark_mass = {:.3e} Msun, but catalog contains species = {}'.format(
                        dark_mass, species))
            if scale_to_halo_radius and not halo_radius:
                raise ValueError('cannot determine halo_radius without mass in particle catalog')

        self.say('using species: {}'.format(species))

        center_position = ut.particle.parse_property(part_fin, 'position', center_position)

        if scale_to_halo_radius:
            if not halo_radius:
                halo_prop = ut.particle.get_halo_properties(
                    part_fin, 'all', virial_kind, center_position=center_position)
                halo_radius = halo_prop['radius']
            distance_max *= halo_radius

        mass_select = 0
        positions_ini = []
        spec_select_number = []
        for spec in species:
            distances = ut.coordinate.get_distances(
                part_fin[spec]['position'], center_position, part_fin.info['box.length'],
                part_fin.snapshot['scalefactor'], total_distance=True)  # [kpc physical]

            indices_fin = ut.array.get_indices(distances, [0, distance_max])

            # if id-to-index array is in species dictionary
            # assume id not sorted, so have to convert between id and index
            if 'id.to.index' in part_ini[spec]:
                ids = part_fin[spec]['id'][indices_fin]
                indices_ini = part_ini[spec]['id.to.index'][ids]
            else:
                indices_ini = indices_fin

            positions_ini.extend(part_ini[spec]['position'][indices_ini])

            if 'mass' in part_ini[spec]:
                mass_select += part_ini[spec]['mass'][indices_ini].sum()
            elif dark_mass:
                mass_select += dark_mass * indices_ini.size
            else:
                raise ValueError(
                    'no mass for species = {} but also no input dark_mass'.format(spec))

            spec_select_number.append(indices_ini.size)

        positions_ini = np.array(positions_ini)
        poss_ini_limits = np.array(
            [[positions_ini[:, dimen_i].min(), positions_ini[:, dimen_i].max()]
             for dimen_i in range(positions_ini.shape[1])]
        )

        # properties of initial volume
        density_ini = part_ini.Cosmology.get_density(
            'matter', part_ini.snapshot['redshift'], 'kpc comoving')
        if part_ini.info['has.baryons']:
            # subtract baryonic mass
            density_ini *= part_ini.Cosmology['omega_dm'] / part_ini.Cosmology['omega_matter']

        # convex hull
        volume_ini_chull = ut.coordinate.get_volume_of_convex_hull(positions_ini)
        mass_ini_chull = volume_ini_chull * density_ini  # assume cosmic density within volume

        # encompassing cube (relevant for MUSIC FFT) and cuboid
        position_difs = []
        for dimen_i in range(positions_ini.shape[1]):
            position_difs.append(poss_ini_limits[dimen_i].max() - poss_ini_limits[dimen_i].min())
        volume_ini_cube = max(position_difs) ** 3
        mass_ini_cube = volume_ini_cube * density_ini  # assume cosmic density within volume

        volume_ini_cuboid = 1.
        for dimen_i in range(positions_ini.shape[1]):
            volume_ini_cuboid *= position_difs[dimen_i]
        mass_ini_cuboid = volume_ini_cuboid * density_ini  # assume cosmic density within volume

        # MUSIC does not support header information in points file, so put in separate log file
        log_file_name = file_name.replace('.txt', '_log.txt')

        with open(log_file_name, 'w') as file_out:
            Write = ut.io.WriteClass(file_out, print_stdout=True)

<<<<<<< HEAD
    center_position = ut.particle.get_center_position(
        parts[0], 'dark', 'center-of-mass', compare_centers=True)
=======
            Write.write('# redshift: final = {:.3f}, initial = {:.3f}'.format(
                        part_fin.snapshot['redshift'], part_ini.snapshot['redshift']))
            Write.write(
                '# center of region at final time = [{:.3f}, {:.3f}, {:.3f}] kpc comoving'.format(
                    center_position[0], center_position[1], center_position[2]))
            Write.write('# radius of selection region at final time = {:.3f} kpc physical'.format(
                        distance_max))
            if scale_to_halo_radius:
                Write.write('  = {:.2f} x R_{}, R_{} = {:.2f} kpc physical'.format(
                            distance_max / halo_radius, virial_kind, virial_kind, halo_radius))
            Write.write('# number of particles in selection region at final time = {}'.format(
                        np.sum(spec_select_number)))
            for spec_i, spec in enumerate(species):
                Write.write('  species {:6}: number = {}'.format(spec, spec_select_number[spec_i]))
            Write.write('# mass of all dark-matter particles:')
            if 'mass' in part_ini['dark']:
                mass_dark_all = part_ini['dark']['mass'].sum()
            else:
                mass_dark_all = dark_mass * part_ini['dark']['id'].size
            Write.write('  at highest-resolution in input catalog = {:.2e} M_sun'.format(
                mass_dark_all))
            Write.write('  in selection region at final time = {:.2e} M_sun'.format(mass_select))

            Write.write('# within convex hull at initial time')
            Write.write('  mass = {:.2e} M_sun'.format(mass_ini_chull))
            Write.write('  volume = {:.1f} Mpc^3 comoving'.format(
                        volume_ini_chull * ut.constant.mega_per_kilo ** 3))

            Write.write('# within encompassing cuboid at initial time')
            Write.write('  mass = {:.2e} M_sun'.format(mass_ini_cuboid))
            Write.write('  volume = {:.1f} Mpc^3 comoving'.format(
                        volume_ini_cuboid * ut.constant.mega_per_kilo ** 3))

            Write.write('# within encompassing cube at initial time (for MUSIC FFT)')
            Write.write('  mass = {:.2e} M_sun'.format(mass_ini_cube))
            Write.write('  volume = {:.1f} Mpc^3 comoving'.format(
                        volume_ini_cube * ut.constant.mega_per_kilo ** 3))

            Write.write('# position range at initial time')
            for dimen_i in range(positions_ini.shape[1]):
                string = ('  {} [min, max, width] = [{:.2f}, {:.2f}, {:.2f}] kpc comoving\n' +
                          '        [{:.9f}, {:.9f}, {:.9f}] box units')
                pos_min = np.min(poss_ini_limits[dimen_i])
                pos_max = np.max(poss_ini_limits[dimen_i])
                pos_width = np.max(poss_ini_limits[dimen_i]) - np.min(poss_ini_limits[dimen_i])
                Write.write(
                    string.format(
                        dimen_i, pos_min, pos_max, pos_width,
                        pos_min / part_ini.info['box.length'],
                        pos_max / part_ini.info['box.length'],
                        pos_width / part_ini.info['box.length']
                    )
                )
>>>>>>> 5f0fcce8

            positions_ini /= part_ini.info['box.length']  # renormalize to box units

            if region_kind == 'convex-hull':
                # use convex hull to define initial region to reduce memory
                ConvexHull = spatial.ConvexHull(positions_ini)
                positions_ini = positions_ini[ConvexHull.vertices]
                Write.write('# using convex hull with {} vertices to define initial volume'.format(
                            positions_ini.shape[0]))

        with open(file_name, 'w') as file_out:
            for pi in range(positions_ini.shape[0]):
                file_out.write('{:.8f} {:.8f} {:.8f}\n'.format(
                               positions_ini[pi, 0], positions_ini[pi, 1], positions_ini[pi, 2]))

    def write_initial_positions_from_uniform_box(
        self, parts, hal, hal_index, distance_max=10, scale_to_halo_radius=True, virial_kind='200m',
        region_kind='convex-hull', dark_mass=None):
        '''
        Generate and write initial condition positions from a uniform-resolution DM-only
        simulation with a halo catalog.

        Parameters
        ----------
        parts : list of dicts : catalogs of particles at final and initial snapshots
        hal : dict : catalog of halos at final snapshot
        hal_index : int : index of halo
        distance_max : float : distance from center to select particles at final time
            [kpc physical or in units of R_halo]
        scale_to_halo_radius : boolean : whether to scale distance to halo radius
        virial_kind : string : virial overdensity to define halo radius
        region_kind : string : method to identify zoom-in regon at initial time:
            'particles', 'convex-hull', 'cube'
        dark_mass : float : DM particle mass (if simulation has only DM, at single resolution)
        '''
        if scale_to_halo_radius:
            assert distance_max > 1 and distance_max < 30

        center_position = hal['position'][hal_index]
        halo_radius = hal['radius'][hal_index]

        self.write_initial_positions(
            parts, center_position, distance_max, scale_to_halo_radius, halo_radius, virial_kind,
            region_kind, dark_mass)

    def read_write_initial_positions_from_zoom(
        self, snapshot_redshifts=[0, 99], distance_max=7, scale_to_halo_radius=True,
        halo_radius=None, virial_kind='200m', region_kind='convex-hull', simulation_directory='.'):
        '''
        Generate and write initial condition points from a zoom-in simulation:
            (1) read particles
            (2) identify halo center
            (3) identify zoom-in region around center
            (4) write positions of particles at initial redshift

<<<<<<< HEAD
    if geometry == 'sphere':
        distances, neig_pis = Neighbor.get_neighbors(
            center_position, part['position'], part['mass'].size,
            distance_limits, part.info['box.length'], neig_ids=pis_all)
        distances = distances[0]
        neig_pis = neig_pis[0]
    elif geometry == 'cube':
        distance_vector = np.abs(ut.coordinate.get_distances(
            'vector', part['position'], center_position, part.info['box.length']))
=======
        Parameters
        ----------
        snapshot_redshifts : list : redshifts of final and initial snapshots
        distance_max : float : distance from center to select particles at final time
            [kpc physical, or in units of R_halo]
        scale_to_halo_radius : boolean : whether to scale distance to halo radius
        halo_radius : float : radius of halo [kpc physical]
        virial_kind : string : virial kind to use to get halo radius (if not input halo_radius)
        region_kind : string : method to determine zoom-in regon at initial time:
            'particles', 'convex-hull', 'cube'
        simulation_directory : string : directory of simulation
        '''
        if scale_to_halo_radius:
            assert distance_max > 1 and distance_max < 30
>>>>>>> 5f0fcce8

        Read = ReadClass(snapshot_redshifts, simulation_directory)
        parts = Read.read_particles()

        center_position = ut.particle.get_center_position(
            parts[0], 'dark', method='center-of-mass', compare_centers=True)

        self.write_initial_positions(
            parts, center_position, distance_max, scale_to_halo_radius, halo_radius, virial_kind,
            region_kind)


InitialCondition = InitialConditionClass()

#===================================================================================================
# running from command line
#===================================================================================================
if __name__ == '__main__':
    if len(sys.argv) <= 1:
        raise OSError('must specify selection radius, in terms of R_200m')

    distance_max = float(sys.argv[1])

    InitialCondition.read_write_initial_positions_from_zoom(distance_max=distance_max)<|MERGE_RESOLUTION|>--- conflicted
+++ resolved
@@ -164,150 +164,7 @@
         '''
         file_name = 'ic_L_mX_rad{:.1f}_points.txt'.format(distance_max)
 
-<<<<<<< HEAD
-        # sanity check
-        if 'id.to.index' not in part_ini[spec]:
-            if np.min(part_fin[spec]['id'] == part_ini[spec]['id']) == False:
-                Say.say('! species = {}: ids not match in final v initial catalogs'.format(spec))
-                return
-
-    # sanity check
-    if dark_mass:
-        if species != ['dark']:
-            raise ValueError(
-                'input dark_mass = {:.3e} Msun, but catalog contains species = {}'.format(
-                    dark_mass, species))
-        if scale_to_halo_radius and not halo_radius:
-            raise ValueError('cannot determine halo_radius without mass in particle catalog')
-
-    Say.say('using species: {}'.format(species))
-
-    center_position = ut.particle.parse_property(part_fin, 'position', center_position)
-
-    if scale_to_halo_radius:
-        if not halo_radius:
-            halo_prop = ut.particle.get_halo_properties(
-                part_fin, 'all', virial_kind, center_position=center_position)
-            halo_radius = halo_prop['radius']
-        distance_max *= halo_radius
-
-    mass_select = 0
-    positions_ini = []
-    spec_select_number = []
-    for spec in species:
-        distances = ut.coordinate.get_distances(
-            'total', part_fin[spec]['position'], center_position,
-            part_fin.info['box.length']) * part_fin.snapshot['scalefactor']  # [kpc physical]
-
-        indices_fin = ut.array.get_indices(distances, [0, distance_max])
-
-        # if id-to-index array is in species dictionary
-        # assume id not sorted, so have to convert between id and index
-        if 'id.to.index' in part_ini[spec]:
-            ids = part_fin[spec]['id'][indices_fin]
-            indices_ini = part_ini[spec]['id.to.index'][ids]
-        else:
-            indices_ini = indices_fin
-
-        positions_ini.extend(part_ini[spec]['position'][indices_ini])
-
-        if 'mass' in part_ini[spec]:
-            mass_select += part_ini[spec]['mass'][indices_ini].sum()
-        elif dark_mass:
-            mass_select += dark_mass * indices_ini.size
-        else:
-            raise ValueError(
-                'no mass for species = {} but also no input dark_mass'.format(spec))
-
-        spec_select_number.append(indices_ini.size)
-
-    positions_ini = np.array(positions_ini)
-    poss_ini_limits = np.array([[positions_ini[:, dimen_i].min(), positions_ini[:, dimen_i].max()]
-                                for dimen_i in range(positions_ini.shape[1])])
-
-    # properties of initial volume
-    density_ini = part_ini.Cosmology.get_density(
-        'matter', part_ini.snapshot['redshift'], 'kpc comoving')
-    if part_ini.info['has.baryons']:
-        # subtract baryonic mass
-        density_ini *= part_ini.Cosmology['omega_dm'] / part_ini.Cosmology['omega_matter']
-
-    # convex hull
-    volume_ini_chull = ut.coordinate.get_volume_of_convex_hull(positions_ini)
-    mass_ini_chull = volume_ini_chull * density_ini  # assume cosmic density within volume
-
-    # encompassing cube (relevant for MUSIC FFT) and cuboid
-    position_difs = []
-    for dimen_i in range(positions_ini.shape[1]):
-        position_difs.append(poss_ini_limits[dimen_i].max() - poss_ini_limits[dimen_i].min())
-    volume_ini_cube = max(position_difs) ** 3
-    mass_ini_cube = volume_ini_cube * density_ini  # assume cosmic density within volume
-
-    volume_ini_cuboid = 1.
-    for dimen_i in range(positions_ini.shape[1]):
-        volume_ini_cuboid *= position_difs[dimen_i]
-    mass_ini_cuboid = volume_ini_cuboid * density_ini  # assume cosmic density within volume
-
-    # MUSIC does not support header information in points file, so put in separate log file
-    log_file_name = file_name.replace('.txt', '_log.txt')
-
-    with open(log_file_name, 'w') as file_out:
-        Write = ut.io.WriteClass(file_out, print_stdout=True)
-
-        Write.write('# redshift: final = {:.3f}, initial = {:.3f}'.format(
-                    part_fin.snapshot['redshift'], part_ini.snapshot['redshift']))
-        Write.write(
-            '# center of region at final time = [{:.3f}, {:.3f}, {:.3f}] kpc comoving'.format(
-                center_position[0], center_position[1], center_position[2]))
-        Write.write('# radius of selection region at final time = {:.3f} kpc physical'.format(
-                    distance_max))
-        if scale_to_halo_radius:
-            Write.write('  = {:.2f} x R_{}, R_{} = {:.2f} kpc physical'.format(
-                        distance_max / halo_radius, virial_kind, virial_kind, halo_radius))
-        Write.write('# number of particles in selection region at final time = {}'.format(
-                    np.sum(spec_select_number)))
-        for spec_i, spec in enumerate(species):
-            Write.write('  species {:6}: number = {}'.format(spec, spec_select_number[spec_i]))
-        Write.write('# mass of all dark-matter particles:')
-        if 'mass' in part_ini['dark']:
-            mass_dark_all = part_ini['dark']['mass'].sum()
-        else:
-            mass_dark_all = dark_mass * part_ini['dark']['id'].size
-        Write.write('  at highest-resolution in input catalog = {:.2e} M_sun'.format(mass_dark_all))
-        Write.write('  in selection region at final time = {:.2e} M_sun'.format(mass_select))
-
-        Write.write('# within convex hull at initial time')
-        Write.write('  mass = {:.2e} M_sun'.format(mass_ini_chull))
-        Write.write('  volume = {:.1f} Mpc^3 comoving'.format(
-                    volume_ini_chull * ut.const.mega_per_kilo ** 3))
-
-        Write.write('# within encompassing cuboid at initial time')
-        Write.write('  mass = {:.2e} M_sun'.format(mass_ini_cuboid))
-        Write.write('  volume = {:.1f} Mpc^3 comoving'.format(
-                    volume_ini_cuboid * ut.const.mega_per_kilo ** 3))
-
-        Write.write('# within encompassing cube at initial time (for MUSIC FFT)')
-        Write.write('  mass = {:.2e} M_sun'.format(mass_ini_cube))
-        Write.write('  volume = {:.1f} Mpc^3 comoving'.format(
-                    volume_ini_cube * ut.const.mega_per_kilo ** 3))
-
-        Write.write('# position range at initial time')
-        for dimen_i in range(positions_ini.shape[1]):
-            string = ('  {} [min, max, width] = [{:.2f}, {:.2f}, {:.2f}] kpc comoving\n' +
-                      '        [{:.9f}, {:.9f}, {:.9f}] box units')
-            pos_min = np.min(poss_ini_limits[dimen_i])
-            pos_max = np.max(poss_ini_limits[dimen_i])
-            pos_width = np.max(poss_ini_limits[dimen_i]) - np.min(poss_ini_limits[dimen_i])
-            Write.write(
-                string.format(
-                    dimen_i, pos_min, pos_max, pos_width,
-                    pos_min / part_ini.info['box.length'], pos_max / part_ini.info['box.length'],
-                    pos_width / part_ini.info['box.length']
-                )
-            )
-=======
         assert region_kind in ['particles', 'convex-hull', 'cube']
->>>>>>> 5f0fcce8
 
         # ensure 'final' is lowest redshift
         part_fin, part_ini = parts
@@ -413,10 +270,6 @@
         with open(log_file_name, 'w') as file_out:
             Write = ut.io.WriteClass(file_out, print_stdout=True)
 
-<<<<<<< HEAD
-    center_position = ut.particle.get_center_position(
-        parts[0], 'dark', 'center-of-mass', compare_centers=True)
-=======
             Write.write('# redshift: final = {:.3f}, initial = {:.3f}'.format(
                         part_fin.snapshot['redshift'], part_ini.snapshot['redshift']))
             Write.write(
@@ -470,7 +323,6 @@
                         pos_width / part_ini.info['box.length']
                     )
                 )
->>>>>>> 5f0fcce8
 
             positions_ini /= part_ini.info['box.length']  # renormalize to box units
 
@@ -526,17 +378,6 @@
             (3) identify zoom-in region around center
             (4) write positions of particles at initial redshift
 
-<<<<<<< HEAD
-    if geometry == 'sphere':
-        distances, neig_pis = Neighbor.get_neighbors(
-            center_position, part['position'], part['mass'].size,
-            distance_limits, part.info['box.length'], neig_ids=pis_all)
-        distances = distances[0]
-        neig_pis = neig_pis[0]
-    elif geometry == 'cube':
-        distance_vector = np.abs(ut.coordinate.get_distances(
-            'vector', part['position'], center_position, part.info['box.length']))
-=======
         Parameters
         ----------
         snapshot_redshifts : list : redshifts of final and initial snapshots
@@ -551,7 +392,6 @@
         '''
         if scale_to_halo_radius:
             assert distance_max > 1 and distance_max < 30
->>>>>>> 5f0fcce8
 
         Read = ReadClass(snapshot_redshifts, simulation_directory)
         parts = Read.read_particles()
