#!/usr/bin/env python3

'''
Track particles across snapshots.

@author: Andrew Wetzel

Units: unless otherwise noted, all quantities are in (combinations of):
    mass in [M_sun]
    position in [kpc comoving]
    distance and radius in [kpc physical]
    velocity in [km / s]
    time in [Gyr]
'''

# system ----
from __future__ import absolute_import, division, print_function  # python 2 compatability
import sys
import collections
import numpy as np
# local ----
import wutilities as ut
#from gizmo_analysis import gizmo_io
from . import gizmo_io

# default directory to store particle tracking files
TRACK_DIRECTORY = 'track/'


#===================================================================================================
# utility
#===================================================================================================
<<<<<<< HEAD
def assign_star_form_snapshot(part):
    '''
    Assign to each star particle the index of the snapshot after it formed,
    to be able to track it back as far as possible.

    Parameters
    ----------
    part : dict : catalog of particles at snapshot
    '''
    # increase formation time slightly for safety, because scale-factors of snapshots that are
    # actually written do not exactly coincide with input list of snapshot scale-factors
    padding_factor = (1 + 1e-7)

    form_scalefactors = np.array(part['star']['form.scalefactor'])
    form_scalefactors[form_scalefactors < 1] *= padding_factor

    part['star']['form.index'] = part.Snapshot.get_snapshot_indices(
        'scalefactor', form_scalefactors, round_kind='up')


class IndexPointerClass(ut.io.SayClass):
=======
class ParticleIndexPointerClass(ut.io.SayClass):
>>>>>>> 912afb8a
    '''
    Compute particle index pointers for tracking particles across time.
    '''

    def __init__(self, species_name='star', directory=TRACK_DIRECTORY):
        '''
        Parameters
        ----------
        species_name : string : name of particle species to track
        directory : string : directory where to write files
        '''
        self.species_name = species_name
        self.directory = directory
        self.Read = gizmo_io.ReadClass()

    def _write_index_pointers_to_snapshot(self, part_z0, snapshot_index, count_tot):
        '''
        Assign to each particle a pointer to its index in the list of particles at each previous
        snapshot, to make it easier to track particles back in time.
        Write index pointers to file.

        Parameters
        ----------
        part_z0 : dict : catalog of particles at reference snapshot
        snapshot_index : int : snapshot index at which to assign particle index pointers
        count_tot : dict : diagnostic counters
        '''
        # read particles at this snapshot
        # need to do this first to get the exact scale-factor of snapshot
        part_z = self.Read.read_snapshots(
            self.species_name, 'index', snapshot_index,
            properties=['id', self.match_property, self.test_property], element_indices=[0],
            assign_center=False, check_properties=False)

        if self.species_name not in part_z or not len(part_z[self.species_name]['id']):
            return

        # diagnostic
        pis_multiple = ut.particle.get_indices_id_kind(part_z, self.species_name, 'multiple')
        self.say('* {} {} particles have redundant id at snapshot {}'.format(
            pis_multiple.size, self.species_name, snapshot_index))

        # initialize pointer array
        # set null values to negative and will return error if called as index
        part_index_pointers = ut.array.get_array_null(part_z0[self.species_name]['id'].size)

        count = {
            'id no match': 0,
            'match prop no match': 0,
            'match prop redundant': 0,
            'test prop offset': 0,
        }

        for part_z_index, part_z_id in enumerate(part_z[self.species_name]['id']):
            try:
                part_z0_indices = part_z0[self.species_name].id_to_index[part_z_id]
            except (IndexError, KeyError):
                count['id no match'] += 1
                continue

            if np.isscalar(part_z0_indices):
                # particle id is unique - easy case
                part_index_pointers[part_z0_indices] = part_z_index
            else:
                # particle id is redundant - tricky case
                # loop through particles with this id, use match_property to match
                # sanity check
                match_props = part_z0[self.species_name].prop(self.match_property, part_z0_indices)
                if np.unique(match_props).size != part_z0_indices.size:
                    count['match prop redundant'] += 1

                match_prop_z = part_z[self.species_name].prop(self.match_property, part_z_index)

                for part_z0_index in part_z0_indices:
                    match_prop_z0 = part_z0[self.species_name].prop(
                        self.match_property, part_z0_index)
                    if self.match_property == 'id.child':
                        if match_prop_z0 == match_prop_z:
                            part_index_pointers[part_z0_index] = part_z_index
                            break
                    else:
                        if (np.abs((match_prop_z0 - match_prop_z) / match_prop_z) <
                                self.match_propery_tolerance):
                            part_index_pointers[part_z0_index] = part_z_index
                            break
                else:
                    count['match prop no match'] += 1

        if count['id no match']:
            self.say('! {} {} particles not have id match at snapshot {}'.format(
                     count['id no match'], self.species_name, snapshot_index))
        if count['match prop no match']:
            self.say('! {} {} particles not have {} match at snapshot {}'.format(
                     count['match prop no match'], self.species_name, self.match_property,
                     snapshot_index))
        if count['match prop redundant']:
            self.say('! {} {} particles have redundant {} at snapshot {}'.format(
                     count['match prop redundant'], self.species_name, self.match_property,
                     snapshot_index))

        # more sanity checks

        part_z0_indices = np.where(part_index_pointers >= 0)[0]
        # ensure same number of particles assigned at z0 as in snapshot at z
        if part_z0_indices.size != part_z[self.species_name]['id'].size:
            self.say('! {} {} particles at snapshot {}'.format(
                     part_z[self.species_name]['id'].size, self.species_name, snapshot_index))
            self.say('but matched to {} particles at snapshot {}'.format(
                     part_z0_indices.size, part_z0.snapshot['index']))
        else:
            # check using test property
            if (self.test_property and self.test_property != self.match_property and
                    count['id no match'] == count['match prop no match'] == 0):
                part_index_pointers_good = part_index_pointers[part_z0_indices]
                prop_difs = np.abs(
                    (part_z[self.species_name].prop(self.test_property, part_index_pointers_good) -
                     part_z0[self.species_name].prop(self.test_property, part_z0_indices)) /
                    part_z[self.species_name].prop(self.test_property, part_index_pointers_good))
                count['test prop offset'] = np.sum(prop_difs > self.match_propery_tolerance)

                if count['test prop offset']:
                    self.say('! {} matched particles have different {} at snapshot {} v {}'.format(
                             count['test prop offset'], self.test_property, snapshot_index,
                             part_z0.snapshot['index']))

        for k in count:
            count_tot[k] += count[k]

        # write file for this snapshot
        self.io_index_pointers(None, snapshot_index, part_index_pointers)

    def write_index_pointers_to_snapshots(
        self, part=None, match_property='id.child', match_propery_tolerance=1e-6,
        test_property='form.scalefactor', snapshot_indices=[], thread_number=1):
        '''
        Assign to each particle a pointer to its index in the list of particles at each previous
        snapshot, to make it easier to track particles back in time.
        Write index pointers to file, one for each snapshot prior to z = 0.

        Parameters
        ----------
        part : dict : catalog of particles at snapshot
        match_property : string :
            some particles have the same id. this is the property to use to match them.
            options (in order of preference): 'id.child', 'massfraction.metals', 'form.scalefactor'
        match_propery_tolerance : float : fractional tolerance for matching via match_property
        test_property : string : additional property to use to test matching
        snapshot_indices : array-like : list of snapshot indices at which to assign index pointers
        thread_number : int : number of threads for parallelization
        '''
        assert match_property in ['id.child', 'massfraction.metals', 'form.scalefactor']

        if part is None:
            # read particles at z = 0
            # get list of properties relevant to use in matching
            properties_read = ['id', 'id.child']
            if match_property not in properties_read:
                properties_read.append(match_property)
            if test_property and test_property not in properties_read:
                properties_read.append(test_property)
            part = self.Read.read_snapshots(
                self.species_name, 'redshift', 0, properties=properties_read, element_indices=[0],
                assign_center=False, check_properties=False)

        # older snapshot files do not have id.child - use abundance of total metals instead
        if match_property == 'id.child' and 'id.child' not in part[self.species_name]:
            self.say('input match_property = {} does not exist in snapshot {}'.format(
                match_property, part.snapshot['index']))
            match_property = 'massfraction.metals'
            self.say('switching to using: {}'.format(match_property))
            if match_property not in properties_read:
                properties_read.append(match_property)
                part = self.Read.read_snapshots(
                    self.species_name, 'redshift', 0, properties=properties_read,
                    element_indices=[0], assign_center=False, check_properties=False)

        assert part[self.species_name].prop(match_property) is not None

        if test_property:
            assert part[self.species_name].prop(test_property) is not None

        # get list of snapshot indices to assign
        if snapshot_indices is None or not len(snapshot_indices):
            snapshot_indices = np.arange(
                min(part.Snapshot['index']), max(part.Snapshot['index']) + 1)
        snapshot_indices = np.setdiff1d(snapshot_indices, part.snapshot['index'])  # skip current
        snapshot_indices = snapshot_indices[::-1]  # work backwards in time

        # diagnostic
        pis_multiple = ut.particle.get_indices_id_kind(part, self.species_name, 'multiple')
        self.say('* {} {} particles have redundant id'.format(pis_multiple.size, self.species_name))

        # assign pointer from particle id to its index in list
        ut.particle.assign_id_to_index(
            part, self.species_name, 'id', id_min=0, store_as_dict=True, print_diagnostic=False)

        self.match_property = match_property
        self.match_propery_tolerance = match_propery_tolerance
        self.test_property = test_property

        # counters for sanity checks
        count = {
            'id no match': 0,
            'match prop no match': 0,
            'match prop redundant': 0,
            'test prop offset': 0,
        }

        # initiate threads, if asking for > 1
        if thread_number > 1:
            import multiprocessing as mp
            pool = mp.Pool(thread_number)

        for snapshot_index in snapshot_indices:
<<<<<<< HEAD
            if self.species_name == 'star':
                # keep only particles that formed prior to this snapshot
                part_indices = part_indices[
                    part[self.species_name].prop('form.snapshot', part_indices) <= snapshot_index]
                if not len(part_indices):
                    self.say('# no {} particles to track at snapshot index <= {}\n'.format(
                             self.species_name, snapshot_index))
                    break

            part_ids = part[self.species_name]['id'][part_indices]

            # read particles at this snapshot
            Read = gizmo_io.ReadClass()
            part_at_snap = Read.read_snapshots(
                self.species_name, 'index', snapshot_index,
                properties=['id', match_property, test_property], element_indices=[0],
                assign_center=False, check_properties=False)

            # assign pointer from particle id to its index in list
            ut.particle.assign_id_to_index(
                part_at_snap, self.species_name, 'id', id_min=0, store_as_dict=True,
                print_diagnostic=False)

            # re-initialize with null values
            part_index_pointers_at_snap *= 0
            part_index_pointers_at_snap += null_value

            id_no_match_number = 0
            prop_no_match_number = 0
            prop_redundant_number = 0
            for pii, part_id in enumerate(part_ids):
                part_index = part_indices[pii]

                try:
                    part_indices_at_snap = part_at_snap[self.species_name].id_to_index[part_id]
                except (IndexError,KeyError) as err:
                    if type(err) == KeyError:
                        self.say(" -- encountered a KeyError, instead of an index error, with part_id = {} and self.species_name = {}".format(
                            self.species_name,part_id))
                    id_no_match_number += 1
                    continue

                if np.isscalar(part_indices_at_snap):
                    # particle id is unique - easy case
                    part_index_pointers_at_snap[part_index] = part_indices_at_snap
                else:
                    # particle id is redundant - difficult case
                    # loop through particles with this id, use match_property to match
                    # sanity check
                    if (np.unique(part_at_snap[self.species_name].prop(
                            match_property, part_indices_at_snap)).size !=
                            part_indices_at_snap.size):
                        prop_redundant_number += 1

                    prop_0 = part[self.species_name].prop(match_property, part_index)

                    for part_index_at_snap in part_indices_at_snap:
                        prop_test = part_at_snap[self.species_name].prop(
                            match_property, part_index_at_snap)
                        if match_property == 'id.child':
                            if prop_test == prop_0:
                                part_index_pointers_at_snap[part_index] = part_index_at_snap
                                break
                        else:
                            if np.abs((prop_test - prop_0) / prop_0) < match_propery_tolerance:
                                part_index_pointers_at_snap[part_index] = part_index_at_snap
                                break
                    else:
                        prop_no_match_number += 1

            if id_no_match_number:
                self.say('! {} not have id match at snapshot {}!'.format(
                         id_no_match_number, snapshot_index))
                id_no_match_number_tot += id_no_match_number
            if prop_no_match_number:
                self.say('! {} not have {} match at snapshot {}!'.format(
                         prop_no_match_number, match_property, snapshot_index))
                prop_no_match_number_tot += prop_no_match_number
            if prop_redundant_number:
                self.say('! {} have redundant {} at snapshot {}!'.format(
                         prop_redundant_number, match_property, snapshot_index))
                prop_redundant_number_tot += prop_redundant_number
=======
            if thread_number > 1:
                pool.apply_async(
                    self._write_index_pointers_to_snapshot, (part, snapshot_index, count))
            else:
                self._write_index_pointers_to_snapshot(part, snapshot_index, count)
>>>>>>> 912afb8a

        # close threads
        if thread_number > 1:
            pool.close()
            pool.join()

        # print cumulative diagnostics
        if count['id no match']:
            self.say('! {} total not have id match!'.format(count['id no match']))
        if count['match prop no match']:
            self.say('! {} total not have {} match!'.format(
                count['match prop no match'], match_property))
        if count['match prop redundant']:
            self.say('! {} total have redundant {}!'.format(
                count['match prop redundant'], match_property))
        if count['test prop offset']:
            self.say('! {} total have offset {}'.format(count['test prop offset'], test_property))

    def io_index_pointers(
        self, part=None, snapshot_index=None, part_index_pointers=None, directory=None):
        '''
        Read or write, for each star particle, its index in the catalog at another snapshot.

        Parameters
        ----------
        part : dict : catalog of particles at snapshot
        snapshot_index : int : index of snapshot file (if not input particle catalog)
        part_index_pointers : array : particle index pointers (if writing)
        '''
        hdf5_dict_name = 'indices'

        if part is not None:
            snapshot_index = part.snapshot['index']
        elif not snapshot_index:
            raise ValueError('! need to input either particle catalog or snapshot_index')

        file_name = '{}_indices_{:03d}'.format(self.species_name, snapshot_index)

        if directory is None:
            directory = self.directory

        if part_index_pointers is not None:
            # write to file
            directory = ut.io.get_path(directory, create_path=True)
            ut.io.file_hdf5(directory + file_name, {hdf5_dict_name: part_index_pointers})
        else:
            # read from file
            directory = ut.io.get_path(directory)
            dict_in = ut.io.file_hdf5(directory + file_name)
            part_index_pointers = dict_in[hdf5_dict_name]
            if part is None:
                return part_index_pointers
            else:
                part.index_pointers = part_index_pointers

    def get_reverse_index_pointers(self, part_index_pointers):
        '''
        Given input index pointers from z_reference to z, get index pointers from z to z_reference.

        Parameters
        ----------
        part_index_pointers : array : particle index pointers, from z_reference to z

        Returns
        -------
        part_reverse_index_pointers : array : particle index pointers, from z to z_reference
        '''
        # pointers from z_reference to z that have valid (non-null) values
        masks_valid = (part_index_pointers >= 0)
        part_index_pointers_valid = part_index_pointers[masks_valid]

        part_number_at_z_ref = part_index_pointers.size
        part_number_at_z = part_index_pointers_valid.size

        part_reverse_index_pointers = ut.array.get_array_null(part_number_at_z)
        part_reverse_index_pointers[part_index_pointers_valid] = (
            ut.array.get_arange(part_number_at_z_ref)[masks_valid])

        return part_reverse_index_pointers


ParticleIndexPointer = ParticleIndexPointerClass()


class ParticleCoordinateClass(ParticleIndexPointerClass):
    '''
    Compute coordinates (3D distances and 3D velocities) wrt the host galaxy center for particles
    across time.
    '''

    def __init__(self, species_name='star', directory=TRACK_DIRECTORY):
        '''
        Parameters
        ----------
        species : string : name of particle species to track
        directory : string : directory to write files
        '''
        self.species_name = species_name
        self.directory = directory
        self.Read = gizmo_io.ReadClass()

        # set numpy data type to store coordinates
        self.coordinate_dtype = np.float32
        if self.coordinate_dtype is np.float32:
            self.force_float32 = True
        else:
            self.force_float32 = False

        # distance limits to select particles associated with primary host at z0
        # use only these particle to define progenitor center at higher redshifts
        self.host_z0_distance_limits = [0, 100]  # [kpc physical]

        # names of distances and velocities to write/read
        self.form_host_coordiante_kinds = ['form.host.distance', 'form.host.velocity']

<<<<<<< HEAD
    def write_formation_coordinates(
        self, part=None, snapshot_indices=[], part_indices=None,
        center_position_function=None):
=======
    def _write_formation_coordinates(
        self, part_z0, part_z0_indices_host, snapshot_index, count_tot):
>>>>>>> 912afb8a
        '''
        Assign to each particle its coordinates (position and velocity) wrt its primary host.
        Write to file.

        Parameters
        ----------
<<<<<<< HEAD
        part : dict : catalog of particles at snapshot
        snapshot_indices : array-like : list of snapshot indices at which to assign index pointers
        part_indices : array-like : list of particle indices to assign to
        center_position_function : a callable function/interpolation that returns the x,y,z center
            (in physical kpc) for a given scale factor
=======
        part_z0 : dict : catalog of particles at reference snapshot
        part_z0_indices_host : array : indices of particles near host at z0
        snapshot_index : int : snapshot index at which to assign particle index pointers
        count_tot : dict : diagnostic counters
>>>>>>> 912afb8a
        '''
        part_z0_indices = ut.array.get_arange(part_z0[self.species_name]['id'])

        if snapshot_index == part_z0.snapshot['index']:
            part_index_pointers = part_z0_indices
        else:
            try:
                part_index_pointers = self.io_index_pointers(snapshot_index=snapshot_index)
            except Exception:
                return

        part_z0_indices = part_z0_indices[part_index_pointers >= 0]
        self.say('\n# {} to assign at snapshot {}'.format(part_z0_indices.size, snapshot_index))

        count = {
            'id none': 0,
            'id wrong': 0,
        }

        if part_z0_indices.size > 0:
            part_z = self.Read.read_snapshots(
                self.species_name, 'index', snapshot_index,
                properties=['position', 'velocity', 'mass', 'id', 'form.scalefactor'],
                force_float32=self.force_float32,
                assign_center=False, check_properties=True)

            # limit progenitor center to particles that end up near host at z0
            part_indices_host = part_index_pointers[part_z0_indices_host]
            self.Read.assign_center(
                part_z, self.species_name, part_indices_host[part_indices_host >= 0])

            part_z_indices = part_index_pointers[part_z0_indices]

            # sanity checks
            masks = (part_z_indices >= 0)
            count['id none'] = part_z_indices.size - np.sum(masks)
            if count['id none']:
                self.say('! {} have no id match at snapshot {}!'.format(
                         count['id none'], snapshot_index))
                part_z_indices = part_z_indices[masks]
                part_z0_indices = part_z0_indices[masks]

            masks = (part_z0[self.species_name]['id'][part_z0_indices] ==
                     part_z[self.species_name]['id'][part_z_indices])
            count['id wrong'] = part_z_indices.size - np.sum(masks)
            if count['id wrong']:
                self.say('! {} have wrong id match at snapshot {}!'.format(
                         count['id wrong'], snapshot_index))
                part_z_indices = part_z_indices[masks]
                part_z0_indices = part_z0_indices[masks]

            # compute host galaxy properties, including R_90
            gal = ut.particle.get_galaxy_properties(
                part_z, self.species_name, 'mass.percent', 90, distance_max=15,
                print_results=True)

            if not gal['radius'] or np.isnan(gal['radius']):
                self.say('! too few particles to define galaxy size')
                return

            # compute rotation vectors for principal axes from young stars within R_90
            rotation_vectors, _ev, _ar = ut.particle.get_principal_axes(
                part_z, self.species_name, gal['radius'], age_percent=30)

            # store host galaxy center coordinates
            part_z0[self.species_name].center_position_at_snapshots[snapshot_index] = (
                part_z.center_position)
            part_z0[self.species_name].center_velocity_at_snapshots[snapshot_index] = (
                part_z.center_velocity)

            # store rotation vectors
            part_z0[self.species_name].principal_axes_vectors_at_snapshots[snapshot_index] = (
                rotation_vectors)

            # compute coordinates
            coordinates = {}
            prop = 'form.host.distance'
            if prop in self.form_host_coordiante_kinds:
                # 3-D distance wrt host in simulation's cartesian coordinates [kpc physical]
                coordinates[prop] = ut.coordinate.get_distances(
                    part_z[self.species_name]['position'][part_z_indices],
                    part_z.center_position, part_z.info['box.length'],
                    part_z.snapshot['scalefactor'])

            prop = 'form.host.velocity'
            if prop in self.form_host_coordiante_kinds:
                # 3-D velocity wrt host in simulation's cartesian coordinates [km / s]
                coordinates[prop] = ut.coordinate.get_velocity_differences(
                    part_z[self.species_name]['velocity'][part_z_indices],
                    part_z.center_velocity,
                    part_z[self.species_name]['position'][part_z_indices],
                    part_z.center_position, part_z.info['box.length'],
                    part_z.snapshot['scalefactor'], part_z.snapshot['time.hubble'])

            # rotate coordinates to align with principal axes
            for prop in self.form_host_coordiante_kinds:
                coordinates[prop] = ut.coordinate.get_coordinates_rotated(
                    coordinates[prop], rotation_vectors)

            # assign 3-D coordinates wrt host along principal axes [kpc physical]
            for prop in self.form_host_coordiante_kinds:
                part_z0[self.species_name][prop][part_z0_indices] = coordinates[prop]

            for k in count:
                count_tot[k] += count[k]

            # continuously (re)write as go
            self.io_formation_coordinates(part_z0, 'write')

    def write_formation_coordinates(self, part_z0=None, snapshot_indices=[], thread_number=1):
        '''
        Assign to each particle its coordiates (3D distances and 3D velocities) wrt its primary host
        galaxy center at the snapshot after it formed.

        Parameters
        ----------
        part : dict : catalog of particles at reference snapshot
        snapshot_indices : array-like : list of snapshot indices at which to assign index pointers
        thread_number : int : number of threads for parallelization
        '''
        if part_z0 is None:
            # read particles at z = 0
            part_z0 = self.Read.read_snapshots(
                self.species_name, 'redshift', 0,
                properties=['position', 'velocity', 'mass', 'id', 'id.child', 'form.scalefactor'],
                element_indices=[0], force_float32=self.force_float32, assign_center=True,
                check_properties=False)

        # store indices of particles near host at z0
        part_z0_indices_host = ut.array.get_indices(
            part_z0[self.species_name].prop('host.distance.total'), self.host_z0_distance_limits)

        # get list of snapshots to assign
        if snapshot_indices is None or not len(snapshot_indices):
            snapshot_indices = np.arange(
                min(part_z0.Snapshot['index']), max(part_z0.Snapshot['index']) + 1)
        snapshot_indices = np.sort(snapshot_indices)[::-1]  # work backwards in time

        # store particle properties and initialize to nan
        for prop in self.form_host_coordiante_kinds:
            part_z0[self.species_name][prop] = np.zeros(
                part_z0[self.species_name]['position'].shape, self.coordinate_dtype) + np.nan

        # store center position and velocity of the host galaxy at each snapshot
        part_z0[self.species_name].center_position_at_snapshots = (
            np.zeros([snapshot_indices.size, 3], self.coordinate_dtype) + np.nan)
        part_z0[self.species_name].center_velocity_at_snapshots = (
            np.zeros([snapshot_indices.size, 3], self.coordinate_dtype) + np.nan)

        # store principal axes rotation vectors of the host galaxy at each snapshot
        part_z0[self.species_name].principal_axes_vectors_at_snapshots = (
            np.zeros([snapshot_indices.size, 3, 3], self.coordinate_dtype) + np.nan)

        count = {
            'id none': 0,
            'id wrong': 0,
        }

<<<<<<< HEAD
        for snapshot_index in snapshot_indices:
            part_indices_form = part_indices[
                part[self.species_name].prop('form.snapshot', part_indices) <= snapshot_index]
=======
        # initiate threads, if asking for > 1
        if thread_number > 1:
            import multiprocessing as mp
            pool = mp.Pool(thread_number)
>>>>>>> 912afb8a

        for snapshot_index in snapshot_indices:
            if thread_number > 1:
                pool.apply(
                    self._write_formation_coordinates,
                    (part_z0, part_z0_indices_host, snapshot_index, count))
            else:
                self._write_formation_coordinates(
                    part_z0, part_z0_indices_host, snapshot_index, count)

<<<<<<< HEAD
            if part_indices_form.size:
                Read = gizmo_io.ReadClass()
                if center_position_function is None:
                    part_at_snap = Read.read_snapshots(
                        self.species_name, 'index', snapshot_index,
                        properties=['position', 'velocity', 'mass', 'id'], force_float32=force_float32,
                        assign_center=True, check_properties=True)
                else:
                    part_at_snap = Read.read_snapshots(
                        self.species_name, 'index', snapshot_index,
                        properties=['position', 'velocity', 'mass', 'id'], force_float32=force_float32,
                        assign_center=True, check_properties=True)
                
                    #interpolate the center from the information that I have.
                    #if before first timestep, use first timestep; if after last, use last
                    scalefactor = part_at_snap.snapshot['scalefactor']
                    if scalefactor < center_position_function.x.min():
                        part_at_snap.center_position = center_position_function.y[:,0]
                    elif scalefactor > center_position_function.x.max():
                        part_at_snap.center_position = center_position_function.y[:,-1]
                    else:
                        part_at_snap.center_position = center_position_function(scalefactor)
                    part_at_snap.center_velocity = ut.particle.get_center_velocity(part_at_snap)
                
                if snapshot_index == part.snapshot['index']:
                    part_index_pointers = part_indices
                else:
                    part_index_pointers = self.io_index_pointer(snapshot_index=snapshot_index)

                part_indices_at_snap = part_index_pointers[part_indices_form]

                # sanity checks
                masks = (part_indices_at_snap >= 0)
                id_none_number = part_indices_form.size - np.sum(masks)
                if id_none_number:
                    self.say('! {} have no id match at snapshot {}!'.format(
                             id_none_number, snapshot_index))
                    id_none_number_tot += id_none_number
                    part_indices_at_snap = part_indices_at_snap[masks]
                    part_indices_form = part_indices_form[masks]

                id_wrong_number = np.sum(
                    part[self.species_name]['id'][part_indices_form] !=
                    part_at_snap[self.species_name]['id'][part_indices_at_snap])
                if id_wrong_number:
                    self.say('! {} have wrong id match at snapshot {}!'.format(
                             id_wrong_number, snapshot_index))
                    id_wrong_number_tot += id_wrong_number

                # compute host galaxy properties, including R_90
                gal = ut.particle.get_galaxy_properties(
                    part_at_snap, self.species_name, 'mass.percent', 90, distance_max=15,
                    print_results=True)

                # compute rotation vectors for principal axes within R_90
                rotation_vectors, _ev, _ar = ut.particle.get_principal_axes(
                    part_at_snap, self.species_name, gal['radius'], scalarize=True,
                    print_results=True)

                # store host galaxy center coordinates
                part[self.species_name].center_position_at_snapshots[snapshot_index] = \
                    part_at_snap.center_position
                part[self.species_name].center_velocity_at_snapshots[snapshot_index] = \
                    part_at_snap.center_velocity

                # store rotation vectors
                part[self.species_name].principal_axes_vectors_at_snapshots[snapshot_index] = \
                    rotation_vectors

                # compute coordinates
                coordinate_vectors = {}
                prop = 'form.host.distance'
                if prop in self.form_host_coordiante_kinds:
                    # 3-D distance wrt host along default x,y,z axes [kpc physical]
                    coordinate_vectors[prop] = ut.coordinate.get_distances(
                        'vector', part_at_snap[self.species_name]['position'][part_indices_at_snap],
                        part_at_snap.center_position,
                        part_at_snap.info['box.length']) * part_at_snap.snapshot['scalefactor']

                prop = 'form.host.velocity'
                if prop in self.form_host_coordiante_kinds:
                    # 3-D velocity wrt host along default x,y,z axes [km / s]
                    # caveat: this does *not* include Hubble flow
                    coordinate_vectors[prop] = ut.coordinate.get_velocity_differences(
                        'vector', part_at_snap[self.species_name]['velocity'][part_indices_at_snap],
                        part_at_snap.center_velocity, include_hubble_flow=False)

                # rotate coordinates to align with principal axes
                for prop in self.form_host_coordiante_kinds:
                    coordinate_vectors[prop] = ut.coordinate.get_coordinates_rotated(
                        coordinate_vectors[prop], rotation_vectors)

                # assign 3-D coordinates wrt host along principal axes [kpc physical]
                for prop in self.form_host_coordiante_kinds:
                    part[self.species_name][prop][part_indices_form] = coordinate_vectors[prop]

                # continuously (re)write as go
                self.io_formation_coordinates(part, 'write')
=======
        # close threads
        if thread_number > 1:
            pool.close()
            pool.join()

        # print cumulative diagnostics
        if count['id none']:
            self.say('! {} total do not have valid id!'.format(count['id none']))
        if count['id wrong']:
            self.say('! {} total not have id match!'.format(count['id wrong']))
>>>>>>> 912afb8a

    def io_formation_coordinates(self, part, io_direction='read'):
        '''
        Read or write, for each particle, at the first snapshot after it formed,
        its coordinates (distances and velocities) wrt the host galaxy center,
        aligned with the principal axes of the host galaxy at that time.
        If read, assign to particle catalog.

        Parameters
        ----------
        part : dict : catalog of particles at snapshot
        io_direction : string : 'read' or 'write'
        '''
        assert io_direction in ('read', 'write')

        file_name = '{}_form_coordinates_{:03d}'.format(self.species_name, part.snapshot['index'])

        if io_direction == 'write':
            directory = ut.io.get_path(self.directory, create_path=True)
            dict_out = collections.OrderedDict()
            dict_out['id'] = part[self.species_name]['id']
            for prop in self.form_host_coordiante_kinds:
                dict_out[prop] = part[self.species_name][prop]
            dict_out['center.position'] = part[self.species_name].center_position_at_snapshots
            dict_out['center.velocity'] = part[self.species_name].center_velocity_at_snapshots
            dict_out['principal.axes.vectors'] = (
                part[self.species_name].principal_axes_vectors_at_snapshots)

            ut.io.file_hdf5(directory + file_name, dict_out)

        elif io_direction == 'read':
            directory = ut.io.get_path(self.directory)
            dict_in = ut.io.file_hdf5(directory + file_name)

            # sanity check
            bad_id_number = np.sum(part[self.species_name]['id'] != dict_in['id'])
            if bad_id_number:
                self.say('! {} particles have mismatched id - bad!'.format(bad_id_number))

            for prop in dict_in.keys():
                if prop == 'id':
                    pass
                elif prop == 'center.position':
                    part[self.species_name].center_position_at_snapshots = dict_in[prop]
                elif prop == 'center.velocity':
                    part[self.species_name].center_velocity_at_snapshots = dict_in[prop]
                elif prop == 'principal.axes.vectors':
                    part[self.species_name].principal_axes_vectors_at_snapshots = dict_in[prop]
                else:
                    # store coordinates at formation
                    part[self.species_name][prop] = dict_in[prop]

            # fix naming convention in older files - keep only 3-D vector distance
            for prop in self.form_host_coordiante_kinds:
                if prop + '.3d' in part[self.species_name]:
                    part[self.species_name][prop] = part[self.species_name][prop + '.3d']
                    del(part[self.species_name][prop + '.3d'])


ParticleCoordinate = ParticleCoordinateClass()

#===================================================================================================
# run from command line
#===================================================================================================
if __name__ == '__main__':
    usage = "usage:  python {} <function: indices, distances, or indices+distances> [4 column text file with a, x, y, z in comoving kpc] [track directory=track]".format(sys.argv[0])
    if len(sys.argv) <= 1:
        raise ValueError(usage)

    function_kind = str(sys.argv[1])

    assert ('indices' in function_kind or 'coordinates' in function_kind)

    if len(sys.argv) < 3:
        print("Hope you analyzing an isolated run; letting the read function assign centers.")
        center_position_function = None

    else:
        print("Reading scale factor\tx\ty\tz for the host from {}.  Values should be in comoving kpc.".format(sys.argv[2]))
        from scipy.interpolate import interp1d
        from numpy import loadtxt
        scale,x,y,z = np.loadtxt(str(sys.argv[2]),unpack=True)
        center_position_function = interp1d(scale,np.vstack((x,y,z)),kind='cubic')

    if len(sys.argv) < 4:
        print("track directory will be the default, 'track/'")
    else:
        TRACK_DIRECTORY = sys.argv[3]
        if not TRACK_DIRECTORY.endswith('/'):   TRACK_DIRECTORY+='/'
        print("saving outputs to {}".format(TRACK_DIRECTORY))

    #redefine existing classes with the correct output directory
    IndexPointer = IndexPointerClass(directory=TRACK_DIRECTORY)
    HostCoordinates = HostCoordinatesClass(directory=TRACK_DIRECTORY)

    if 'indices' in function_kind:
        ParticleIndexPointer.write_index_pointers_to_snapshots()

    if 'coordinates' in function_kind:
<<<<<<< HEAD
        HostCoordinates.write_formation_coordinates(center_position_function=center_position_function)
=======
        ParticleCoordinate.write_formation_coordinates()
>>>>>>> 912afb8a
<|MERGE_RESOLUTION|>--- conflicted
+++ resolved
@@ -18,6 +18,7 @@
 import sys
 import collections
 import numpy as np
+from numpy import log10, Inf  # @UnusedImport
 # local ----
 import wutilities as ut
 #from gizmo_analysis import gizmo_io
@@ -30,31 +31,7 @@
 #===================================================================================================
 # utility
 #===================================================================================================
-<<<<<<< HEAD
-def assign_star_form_snapshot(part):
-    '''
-    Assign to each star particle the index of the snapshot after it formed,
-    to be able to track it back as far as possible.
-
-    Parameters
-    ----------
-    part : dict : catalog of particles at snapshot
-    '''
-    # increase formation time slightly for safety, because scale-factors of snapshots that are
-    # actually written do not exactly coincide with input list of snapshot scale-factors
-    padding_factor = (1 + 1e-7)
-
-    form_scalefactors = np.array(part['star']['form.scalefactor'])
-    form_scalefactors[form_scalefactors < 1] *= padding_factor
-
-    part['star']['form.index'] = part.Snapshot.get_snapshot_indices(
-        'scalefactor', form_scalefactors, round_kind='up')
-
-
-class IndexPointerClass(ut.io.SayClass):
-=======
 class ParticleIndexPointerClass(ut.io.SayClass):
->>>>>>> 912afb8a
     '''
     Compute particle index pointers for tracking particles across time.
     '''
@@ -269,96 +246,11 @@
             pool = mp.Pool(thread_number)
 
         for snapshot_index in snapshot_indices:
-<<<<<<< HEAD
-            if self.species_name == 'star':
-                # keep only particles that formed prior to this snapshot
-                part_indices = part_indices[
-                    part[self.species_name].prop('form.snapshot', part_indices) <= snapshot_index]
-                if not len(part_indices):
-                    self.say('# no {} particles to track at snapshot index <= {}\n'.format(
-                             self.species_name, snapshot_index))
-                    break
-
-            part_ids = part[self.species_name]['id'][part_indices]
-
-            # read particles at this snapshot
-            Read = gizmo_io.ReadClass()
-            part_at_snap = Read.read_snapshots(
-                self.species_name, 'index', snapshot_index,
-                properties=['id', match_property, test_property], element_indices=[0],
-                assign_center=False, check_properties=False)
-
-            # assign pointer from particle id to its index in list
-            ut.particle.assign_id_to_index(
-                part_at_snap, self.species_name, 'id', id_min=0, store_as_dict=True,
-                print_diagnostic=False)
-
-            # re-initialize with null values
-            part_index_pointers_at_snap *= 0
-            part_index_pointers_at_snap += null_value
-
-            id_no_match_number = 0
-            prop_no_match_number = 0
-            prop_redundant_number = 0
-            for pii, part_id in enumerate(part_ids):
-                part_index = part_indices[pii]
-
-                try:
-                    part_indices_at_snap = part_at_snap[self.species_name].id_to_index[part_id]
-                except (IndexError,KeyError) as err:
-                    if type(err) == KeyError:
-                        self.say(" -- encountered a KeyError, instead of an index error, with part_id = {} and self.species_name = {}".format(
-                            self.species_name,part_id))
-                    id_no_match_number += 1
-                    continue
-
-                if np.isscalar(part_indices_at_snap):
-                    # particle id is unique - easy case
-                    part_index_pointers_at_snap[part_index] = part_indices_at_snap
-                else:
-                    # particle id is redundant - difficult case
-                    # loop through particles with this id, use match_property to match
-                    # sanity check
-                    if (np.unique(part_at_snap[self.species_name].prop(
-                            match_property, part_indices_at_snap)).size !=
-                            part_indices_at_snap.size):
-                        prop_redundant_number += 1
-
-                    prop_0 = part[self.species_name].prop(match_property, part_index)
-
-                    for part_index_at_snap in part_indices_at_snap:
-                        prop_test = part_at_snap[self.species_name].prop(
-                            match_property, part_index_at_snap)
-                        if match_property == 'id.child':
-                            if prop_test == prop_0:
-                                part_index_pointers_at_snap[part_index] = part_index_at_snap
-                                break
-                        else:
-                            if np.abs((prop_test - prop_0) / prop_0) < match_propery_tolerance:
-                                part_index_pointers_at_snap[part_index] = part_index_at_snap
-                                break
-                    else:
-                        prop_no_match_number += 1
-
-            if id_no_match_number:
-                self.say('! {} not have id match at snapshot {}!'.format(
-                         id_no_match_number, snapshot_index))
-                id_no_match_number_tot += id_no_match_number
-            if prop_no_match_number:
-                self.say('! {} not have {} match at snapshot {}!'.format(
-                         prop_no_match_number, match_property, snapshot_index))
-                prop_no_match_number_tot += prop_no_match_number
-            if prop_redundant_number:
-                self.say('! {} have redundant {} at snapshot {}!'.format(
-                         prop_redundant_number, match_property, snapshot_index))
-                prop_redundant_number_tot += prop_redundant_number
-=======
             if thread_number > 1:
                 pool.apply_async(
                     self._write_index_pointers_to_snapshot, (part, snapshot_index, count))
             else:
                 self._write_index_pointers_to_snapshot(part, snapshot_index, count)
->>>>>>> 912afb8a
 
         # close threads
         if thread_number > 1:
@@ -474,32 +366,22 @@
         # names of distances and velocities to write/read
         self.form_host_coordiante_kinds = ['form.host.distance', 'form.host.velocity']
 
-<<<<<<< HEAD
-    def write_formation_coordinates(
-        self, part=None, snapshot_indices=[], part_indices=None,
+    def _write_formation_coordinates(
+        self, part_z0, part_z0_indices_host, snapshot_index, count_tot,
         center_position_function=None):
-=======
-    def _write_formation_coordinates(
-        self, part_z0, part_z0_indices_host, snapshot_index, count_tot):
->>>>>>> 912afb8a
         '''
         Assign to each particle its coordinates (position and velocity) wrt its primary host.
         Write to file.
 
         Parameters
         ----------
-<<<<<<< HEAD
-        part : dict : catalog of particles at snapshot
-        snapshot_indices : array-like : list of snapshot indices at which to assign index pointers
-        part_indices : array-like : list of particle indices to assign to
-        center_position_function : a callable function/interpolation that returns the x,y,z center
-            (in physical kpc) for a given scale factor
-=======
         part_z0 : dict : catalog of particles at reference snapshot
         part_z0_indices_host : array : indices of particles near host at z0
         snapshot_index : int : snapshot index at which to assign particle index pointers
         count_tot : dict : diagnostic counters
->>>>>>> 912afb8a
+        center_position_function : a function or scipy interpolation that returns
+            the x, y, z position of the host given a scale factor.  will be refined
+            within a window of 50 kpc
         '''
         part_z0_indices = ut.array.get_arange(part_z0[self.species_name]['id'])
 
@@ -528,8 +410,12 @@
 
             # limit progenitor center to particles that end up near host at z0
             part_indices_host = part_index_pointers[part_z0_indices_host]
-            self.Read.assign_center(
-                part_z, self.species_name, part_indices_host[part_indices_host >= 0])
+            if center_position_function is None:
+                self.Read.assign_center(
+                    part_z, self.species_name, part_indices_host[part_indices_host >= 0])
+            else:
+                center_guess = center_position_function(part_z.info['scalefactor'])
+                self.Read.assign_center(part_z, self.species_name, part_indices_host[part_indices_host >= 0], guess=center_guess, window=50)
 
             part_z_indices = part_index_pointers[part_z0_indices]
 
@@ -658,16 +544,10 @@
             'id wrong': 0,
         }
 
-<<<<<<< HEAD
-        for snapshot_index in snapshot_indices:
-            part_indices_form = part_indices[
-                part[self.species_name].prop('form.snapshot', part_indices) <= snapshot_index]
-=======
         # initiate threads, if asking for > 1
         if thread_number > 1:
             import multiprocessing as mp
             pool = mp.Pool(thread_number)
->>>>>>> 912afb8a
 
         for snapshot_index in snapshot_indices:
             if thread_number > 1:
@@ -678,106 +558,6 @@
                 self._write_formation_coordinates(
                     part_z0, part_z0_indices_host, snapshot_index, count)
 
-<<<<<<< HEAD
-            if part_indices_form.size:
-                Read = gizmo_io.ReadClass()
-                if center_position_function is None:
-                    part_at_snap = Read.read_snapshots(
-                        self.species_name, 'index', snapshot_index,
-                        properties=['position', 'velocity', 'mass', 'id'], force_float32=force_float32,
-                        assign_center=True, check_properties=True)
-                else:
-                    part_at_snap = Read.read_snapshots(
-                        self.species_name, 'index', snapshot_index,
-                        properties=['position', 'velocity', 'mass', 'id'], force_float32=force_float32,
-                        assign_center=True, check_properties=True)
-                
-                    #interpolate the center from the information that I have.
-                    #if before first timestep, use first timestep; if after last, use last
-                    scalefactor = part_at_snap.snapshot['scalefactor']
-                    if scalefactor < center_position_function.x.min():
-                        part_at_snap.center_position = center_position_function.y[:,0]
-                    elif scalefactor > center_position_function.x.max():
-                        part_at_snap.center_position = center_position_function.y[:,-1]
-                    else:
-                        part_at_snap.center_position = center_position_function(scalefactor)
-                    part_at_snap.center_velocity = ut.particle.get_center_velocity(part_at_snap)
-                
-                if snapshot_index == part.snapshot['index']:
-                    part_index_pointers = part_indices
-                else:
-                    part_index_pointers = self.io_index_pointer(snapshot_index=snapshot_index)
-
-                part_indices_at_snap = part_index_pointers[part_indices_form]
-
-                # sanity checks
-                masks = (part_indices_at_snap >= 0)
-                id_none_number = part_indices_form.size - np.sum(masks)
-                if id_none_number:
-                    self.say('! {} have no id match at snapshot {}!'.format(
-                             id_none_number, snapshot_index))
-                    id_none_number_tot += id_none_number
-                    part_indices_at_snap = part_indices_at_snap[masks]
-                    part_indices_form = part_indices_form[masks]
-
-                id_wrong_number = np.sum(
-                    part[self.species_name]['id'][part_indices_form] !=
-                    part_at_snap[self.species_name]['id'][part_indices_at_snap])
-                if id_wrong_number:
-                    self.say('! {} have wrong id match at snapshot {}!'.format(
-                             id_wrong_number, snapshot_index))
-                    id_wrong_number_tot += id_wrong_number
-
-                # compute host galaxy properties, including R_90
-                gal = ut.particle.get_galaxy_properties(
-                    part_at_snap, self.species_name, 'mass.percent', 90, distance_max=15,
-                    print_results=True)
-
-                # compute rotation vectors for principal axes within R_90
-                rotation_vectors, _ev, _ar = ut.particle.get_principal_axes(
-                    part_at_snap, self.species_name, gal['radius'], scalarize=True,
-                    print_results=True)
-
-                # store host galaxy center coordinates
-                part[self.species_name].center_position_at_snapshots[snapshot_index] = \
-                    part_at_snap.center_position
-                part[self.species_name].center_velocity_at_snapshots[snapshot_index] = \
-                    part_at_snap.center_velocity
-
-                # store rotation vectors
-                part[self.species_name].principal_axes_vectors_at_snapshots[snapshot_index] = \
-                    rotation_vectors
-
-                # compute coordinates
-                coordinate_vectors = {}
-                prop = 'form.host.distance'
-                if prop in self.form_host_coordiante_kinds:
-                    # 3-D distance wrt host along default x,y,z axes [kpc physical]
-                    coordinate_vectors[prop] = ut.coordinate.get_distances(
-                        'vector', part_at_snap[self.species_name]['position'][part_indices_at_snap],
-                        part_at_snap.center_position,
-                        part_at_snap.info['box.length']) * part_at_snap.snapshot['scalefactor']
-
-                prop = 'form.host.velocity'
-                if prop in self.form_host_coordiante_kinds:
-                    # 3-D velocity wrt host along default x,y,z axes [km / s]
-                    # caveat: this does *not* include Hubble flow
-                    coordinate_vectors[prop] = ut.coordinate.get_velocity_differences(
-                        'vector', part_at_snap[self.species_name]['velocity'][part_indices_at_snap],
-                        part_at_snap.center_velocity, include_hubble_flow=False)
-
-                # rotate coordinates to align with principal axes
-                for prop in self.form_host_coordiante_kinds:
-                    coordinate_vectors[prop] = ut.coordinate.get_coordinates_rotated(
-                        coordinate_vectors[prop], rotation_vectors)
-
-                # assign 3-D coordinates wrt host along principal axes [kpc physical]
-                for prop in self.form_host_coordiante_kinds:
-                    part[self.species_name][prop][part_indices_form] = coordinate_vectors[prop]
-
-                # continuously (re)write as go
-                self.io_formation_coordinates(part, 'write')
-=======
         # close threads
         if thread_number > 1:
             pool.close()
@@ -788,7 +568,6 @@
             self.say('! {} total do not have valid id!'.format(count['id none']))
         if count['id wrong']:
             self.say('! {} total not have id match!'.format(count['id wrong']))
->>>>>>> 912afb8a
 
     def io_formation_coordinates(self, part, io_direction='read'):
         '''
@@ -885,11 +664,7 @@
     HostCoordinates = HostCoordinatesClass(directory=TRACK_DIRECTORY)
 
     if 'indices' in function_kind:
-        ParticleIndexPointer.write_index_pointers_to_snapshots()
+        IndexPointer.write_index_pointer()
 
     if 'coordinates' in function_kind:
-<<<<<<< HEAD
         HostCoordinates.write_formation_coordinates(center_position_function=center_position_function)
-=======
-        ParticleCoordinate.write_formation_coordinates()
->>>>>>> 912afb8a
