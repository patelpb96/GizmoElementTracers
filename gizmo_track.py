#!/usr/bin/env python3

'''
Track particles across snapshots.

@author: Andrew Wetzel <arwetzel@gmail.com>

Units: unless otherwise noted, all quantities are in (combinations of):
    mass [M_sun]
    position [kpc comoving]
    distance, radius [kpc physical]
    velocity [km / s]
    time [Gyr]
'''

# system ----
from __future__ import absolute_import, division, print_function  # python 2 compatability
import sys
import collections
import numpy as np
from numpy import log10, Inf  # @UnusedImport
# local ----
import utilities as ut
#from gizmo_analysis import gizmo_io
from . import gizmo_io

# default directory to store particle tracking files
TRACK_DIRECTORY = 'track/'


#===================================================================================================
# utility
#===================================================================================================
class ParticleIndexPointerClass(ut.io.SayClass):
    '''
    Compute particle index pointers for tracking particles across time.
    '''

    def __init__(
        self, species_name='star', directory=TRACK_DIRECTORY, reference_snapshot_index=600):
        '''
        Parameters
        ----------
        species_name : string : name of particle species to track
        directory : string : directory where to write files
        reference_snapshot_index : int :
            reference snapshot to compute particle index pointers relative to
        '''
        self.species_name = species_name
        self.directory = directory
        self.Read = gizmo_io.ReadClass()
        self.reference_snapshot_index = reference_snapshot_index

    def _write_pointers_to_snapshot(self, part_z0, snapshot_index, count_tot):
        '''
        Assign to each particle a pointer from its index at the reference snapshot (usually z = 0)
        to its index at another snapshot_index.
        Write the particle index pointers to a file.

        Parameters
        ----------
        part_z0 : dict : catalog of particles at reference snapshot (usually z = 0)
        snapshot_index : int : snapshot index to assign particle index pointers to
        count_tot : dict : diagnostic counters
        '''
        # read particles at this snapshot
        # need to do this first to get the exact scale-factor of snapshot
        part_z = self.Read.read_snapshots(
            self.species_name, 'index', snapshot_index,
            properties=['id', self.match_property, self.test_property], element_indices=[0],
            assign_host_coordinates=False, check_properties=False)

        if self.species_name not in part_z or not len(part_z[self.species_name]['id']):
            return

        # diagnostic
        pis_multiple = ut.particle.get_indices_id_kind(part_z, self.species_name, 'multiple')
        self.say('* {} {} particles have redundant id at snapshot {}'.format(
            pis_multiple.size, self.species_name, snapshot_index))

        # initialize pointer array
        # set null values to negative and will return error if called as index
        part_pointers = ut.array.get_array_null(part_z0[self.species_name]['id'].size)

        count = {
            'id no match': 0,
            'match prop no match': 0,
            'match prop redundant': 0,
            'test prop offset': 0,
        }

        for part_z_index, part_z_id in enumerate(part_z[self.species_name]['id']):
            try:
                part_z0_indices = part_z0[self.species_name].id_to_index[part_z_id]
            except (IndexError, KeyError):
                count['id no match'] += 1
                continue

            if np.isscalar(part_z0_indices):
                # particle id is unique - easy case
                part_pointers[part_z0_indices] = part_z_index
            else:
                # particle id is redundant - tricky case
                # loop through particles with this id, use match_property to match
                # sanity check
                match_props = part_z0[self.species_name].prop(self.match_property, part_z0_indices)
                if np.unique(match_props).size != part_z0_indices.size:
                    count['match prop redundant'] += 1

                match_prop_z = part_z[self.species_name].prop(self.match_property, part_z_index)

                for part_z0_index in part_z0_indices:
                    match_prop_z0 = part_z0[self.species_name].prop(
                        self.match_property, part_z0_index)
                    if self.match_property == 'id.child':
                        if match_prop_z0 == match_prop_z:
                            part_pointers[part_z0_index] = part_z_index
                            break
                    else:
                        if (np.abs((match_prop_z0 - match_prop_z) / match_prop_z) <
                                self.match_propery_tolerance):
                            part_pointers[part_z0_index] = part_z_index
                            break
                else:
                    count['match prop no match'] += 1

        if count['id no match']:
            self.say('! {} {} particles not have id match at snapshot {}'.format(
                     count['id no match'], self.species_name, snapshot_index))
        if count['match prop no match']:
            self.say('! {} {} particles not have {} match at snapshot {}'.format(
                     count['match prop no match'], self.species_name, self.match_property,
                     snapshot_index))
        if count['match prop redundant']:
            self.say('! {} {} particles have redundant {} at snapshot {}'.format(
                     count['match prop redundant'], self.species_name, self.match_property,
                     snapshot_index))

        # more sanity checks

        part_z0_indices = np.where(part_pointers >= 0)[0]
        # ensure same number of particles assigned at z0 as in snapshot at z
        if part_z0_indices.size != part_z[self.species_name]['id'].size:
            self.say('! {} {} particles at snapshot {}'.format(
                     part_z[self.species_name]['id'].size, self.species_name, snapshot_index))
            self.say('but matched to {} particles at snapshot {}'.format(
                     part_z0_indices.size, part_z0.snapshot['index']))
        else:
            # check using test property
            if (self.test_property and self.test_property != self.match_property and
                    count['id no match'] == count['match prop no match'] == 0):
                part_pointers_good = part_pointers[part_z0_indices]
                prop_difs = np.abs(
                    (part_z[self.species_name].prop(self.test_property, part_pointers_good) -
                     part_z0[self.species_name].prop(self.test_property, part_z0_indices)) /
                    part_z[self.species_name].prop(self.test_property, part_pointers_good))
                count['test prop offset'] = np.sum(prop_difs > self.match_propery_tolerance)

                if count['test prop offset']:
                    self.say('! {} matched particles have different {} at snapshot {} v {}'.format(
                             count['test prop offset'], self.test_property, snapshot_index,
                             part_z0.snapshot['index']))

        for k in count:
            count_tot[k] += count[k]

        # write file for this snapshot
        self.io_pointers(None, snapshot_index, part_pointers)

    def write_pointers_to_snapshots(
        self, part=None, match_property='id.child', match_propery_tolerance=1e-6,
        test_property='form.scalefactor', snapshot_indices=[], thread_number=1):
        '''
        Assign to each particle a pointer from its index at the reference snapshot (usually z = 0)
        to its index at all other snapshots, to make it easier to track particles across time.
        Write particle index pointers to file, one file for each snapshot beyond the
        reference snapshot.

        Parameters
        ----------
        part : dict : catalog of particles at reference snapshot (usually z = 0)
        match_property : string :
            some particles have the same id. this is the property to use to match them.
            options (in order of preference): 'id.child', 'massfraction.metals', 'form.scalefactor'
        match_propery_tolerance : float : fractional tolerance for matching via match_property
        test_property : string : additional property to use to test matching
        snapshot_indices : array-like : snapshot indices at which to assign index pointers
        thread_number : int : number of threads for parallelization
        '''
        assert match_property in ['id.child', 'massfraction.metals', 'form.scalefactor']

        if part is None:
            # read particles at reference snapshot (typically z = 0)
            # get list of properties relevant to use in matching
            properties_read = ['id', 'id.child']
            if match_property not in properties_read:
                properties_read.append(match_property)
            if test_property and test_property not in properties_read:
                properties_read.append(test_property)
            part = self.Read.read_snapshots(
                self.species_name, 'index', self.reference_snapshot_index,
                properties=properties_read, element_indices=[0], assign_host_coordinates=False,
                check_properties=False)

        # older snapshot files do not have id.child - use abundance of total metals instead
        if match_property == 'id.child' and 'id.child' not in part[self.species_name]:
            self.say('input match_property = {} does not exist in snapshot {}'.format(
                match_property, part.snapshot['index']))
            match_property = 'massfraction.metals'
            self.say('switching to using: {}'.format(match_property))
            if match_property not in properties_read:
                properties_read.append(match_property)
                part = self.Read.read_snapshots(
                    self.species_name, 'redshift', 0, properties=properties_read,
                    element_indices=[0], assign_host_coordinates=False, check_properties=False)

        assert part[self.species_name].prop(match_property) is not None

        if test_property:
            assert part[self.species_name].prop(test_property) is not None

        # get list of snapshot indices to assign
        if snapshot_indices is None or not len(snapshot_indices):
            snapshot_indices = np.arange(
                min(part.Snapshot['index']), max(part.Snapshot['index']) + 1)
        snapshot_indices = np.setdiff1d(snapshot_indices, part.snapshot['index'])  # skip current
        snapshot_indices = snapshot_indices[::-1]  # work backwards in time

        # diagnostic
        pis_multiple = ut.particle.get_indices_id_kind(part, self.species_name, 'multiple')
        self.say('* {} {} particles have redundant id'.format(pis_multiple.size, self.species_name))

        # assign pointer from particle id to its index in list
        ut.particle.assign_id_to_index(
            part, self.species_name, 'id', 0, store_as_dict=True, print_diagnostic=False)

        self.match_property = match_property
        self.match_propery_tolerance = match_propery_tolerance
        self.test_property = test_property

        # counters for sanity checks
        count = {
            'id no match': 0,
            'match prop no match': 0,
            'match prop redundant': 0,
            'test prop offset': 0,
        }

        # initiate threads, if asking for > 1
        if thread_number > 1:
            import multiprocessing as mp
            pool = mp.Pool(thread_number)

        for snapshot_index in snapshot_indices:
            if thread_number > 1:
                pool.apply_async(
                    self._write_pointers_to_snapshot, (part, snapshot_index, count))
            else:
                self._write_pointers_to_snapshot(part, snapshot_index, count)

        # close threads
        if thread_number > 1:
            pool.close()
            pool.join()

        # print cumulative diagnostics
        if count['id no match']:
            self.say('! {} total not have id match!'.format(count['id no match']))
        if count['match prop no match']:
            self.say('! {} total not have {} match!'.format(
                count['match prop no match'], match_property))
        if count['match prop redundant']:
            self.say('! {} total have redundant {}!'.format(
                count['match prop redundant'], match_property))
        if count['test prop offset']:
            self.say('! {} total have offset {}'.format(count['test prop offset'], test_property))

    def io_pointers(self, part=None, snapshot_index=None, part_pointers=None, directory=None):
        '''
        Read or write, for each star particle at the reference snapshot (usually z = 0),
        its index at another snapshot.
        If input particle catalog (part), add index pointers to its dictionary class,
        else return index pointers as an array.

        Parameters
        ----------
        part : dict : catalog of particles at a snapshot
        snapshot_index : int : index of snapshot (if not input part)
        part_pointers : array : particle index pointers (if writing)

        Returns
        -------
        part_pointers : array :
            particle index pointers from reference snapshot (usually z = 0) to another snapshot
        '''
        hdf5_dict_name = 'indices'

        if part is not None:
            snapshot_index = part.snapshot['index']
        elif not snapshot_index:
            raise ValueError('! need to input either particle catalog or snapshot_index')

        file_name = '{}_indices_{:03d}'.format(self.species_name, snapshot_index)

        if directory is None:
            directory = self.directory

        if part_pointers is not None:
            # write to file
            directory = ut.io.get_path(directory, create_path=True)
            ut.io.file_hdf5(directory + file_name, {hdf5_dict_name: part_pointers})
        else:
            # read from file
            directory = ut.io.get_path(directory)
            dict_in = ut.io.file_hdf5(directory + file_name)
            part_pointers = dict_in[hdf5_dict_name]
            if part is None:
                return part_pointers
            else:
                part.index_pointers = part_pointers

    def get_pointers_reverse(self, part_pointers=None, snapshot_index=None):
        '''
        Given input particle index pointers from the reference snapshot (usually z = 0) to another
        snapshot, get 'reverse' index pointers from the other snapshot to the reference snapshot.

        Parameters
        ----------
        part_pointers : array :
            particle index pointers from the reference snapshot (usually z = 0) to another napshot
        snapshot_index : int : index of snapshot to read pointers (if not input part_pointers)

        Returns
        -------
        part_reverse_pointers : array :
            particle index pointers from the other snapshot to the reference snapshot
        '''
        if part_pointers is None:
            # read from file
            part_pointers = self.io_pointers(snapshot_index=snapshot_index)

        # get index pointers that have valid (non-null) values
        masks_valid = (part_pointers >= 0)
        part_pointers_valid = part_pointers[masks_valid]

        part_number_at_z_ref = part_pointers.size
        part_number_at_z = part_pointers_valid.size

        # sanity check
        if part_pointers_valid.max() >= part_number_at_z:
            self.say('! input part_pointers has {} valid pointers'.format(part_number_at_z))
            self.say('but its pointer index max = {}'.format(part_pointers_valid.max()))
            self.say('thus it does not point to all particles at snapshot at z')
            self.say('increasing size of reverse pointer array to accomodate missing particles')
            part_number_at_z = part_pointers_valid.max() + 1

        part_reverse_pointers = ut.array.get_array_null(part_number_at_z)
        part_reverse_pointers[part_pointers_valid] = (
            ut.array.get_arange(part_number_at_z_ref)[masks_valid])

        return part_reverse_pointers

    def get_pointers_between_snapshots(self, snapshot_index_from, snapshot_index_to):
        '''
        Get particle index pointers between any two snapshots.
        Given input snapshot indices, get array of index pointers from snapshot_index_from to
        snapshot_index_to.

        Parameters
        ----------
        snapshot_index_from : int : snapshot index to get index pointers from
        snapshot_index_to : int : snapshot index to get pointers to

        Returns
        -------
        part_pointers : array :
            particle index pointers from snapshot_index_from to snapshot_index_to
        '''
        if snapshot_index_from == self.reference_snapshot_index:
            part_pointers = self.io_pointers(snapshot_index=snapshot_index_to)
        elif snapshot_index_to == self.reference_snapshot_index:
            part_pointers_from = self.io_pointers(snapshot_index=snapshot_index_from)
            part_pointers = self.get_pointers_reverse(part_pointers_from)
        else:
            part_pointers_from = self.io_pointers(snapshot_index=snapshot_index_from)
            part_pointers_to = self.io_pointers(snapshot_index=snapshot_index_to)
            part_reverse_pointers_from = self.get_pointers_reverse(part_pointers_from)
            part_pointers = part_pointers_to[part_reverse_pointers_from]

        return part_pointers


ParticleIndexPointer = ParticleIndexPointerClass()


class ParticleCoordinateClass(ParticleIndexPointerClass):
    '''
    Compute coordinates (3-D distances and 3-D velocities) wrt each primary host galaxy for all
    particles at the snapshot immediately after they form.
    '''

    def __init__(
        self, species_name='star', directory=TRACK_DIRECTORY, reference_snapshot_index=600,
        host_distance_limits=[0, 50]):
        '''
        Parameters
        ----------
        species : string : name of particle species to track
        directory : string : directory to write files
        reference_snapshot_index : float :
            reference snapshot to compute particle index pointers relative to
        host_distance_limits : list :
            min and max distance [kpc physical] to select particles near the primary host[s] at the
            reference snapshot; use only these particles to find host center[s] at earlier snapshots
        '''
        self.species_name = species_name
        self.directory = directory
        self.reference_snapshot_index = reference_snapshot_index
        self.host_distance_limits = host_distance_limits

        self.Read = gizmo_io.ReadClass()

        # set numpy data type to store coordinates
        self.coordinate_dtype = np.float32

        # names of distances and velocities to write/read
        self.form_host_coordiante_kinds = ['form.host.distance', 'form.host.velocity']

    def _write_formation_coordinates(
<<<<<<< HEAD
        self, part_z0, part_z0_indices_host, snapshot_index, count_tot,
        center_position_function=None):
=======
        self, part_z0, hosts_part_z0_indices, host_number, snapshot_index, count_tot):
>>>>>>> 20e3f210
        '''
        Assign to each particle its coordinates (position and velocity) wrt the primary host.
        Write to file.

        Parameters
        ----------
        part_z0 : dict : catalog of particles at the reference snapshot
        hosts_part_z0_indices : array :
            indices of particles near all primary host[s] at the reference snapshot
        host_number : int : number of host galaxies to assign and compute coordinates relative to
        snapshot_index : int : snapshot index at which to assign particle index pointers
        count_tot : dict : diagnostic counters
        center_position_function : a function or scipy interpolation that returns
            the x, y, z position of the host given a scale factor.  will be refined
            within a window of 50 kpc
        '''
        part_z0_indices = ut.array.get_arange(part_z0[self.species_name]['id'])

        if snapshot_index == part_z0.snapshot['index']:
            part_pointers = part_z0_indices
        else:
            try:
                part_pointers = self.io_pointers(snapshot_index=snapshot_index)
            except Exception:
                return

        part_z0_indices = part_z0_indices[part_pointers >= 0]
        self.say('\n# {} to assign at snapshot {}'.format(part_z0_indices.size, snapshot_index))

        count = {
            'id none': 0,
            'id wrong': 0,
        }

        if part_z0_indices.size > 0:
            part_z = self.Read.read_snapshots(
                self.species_name, 'index', snapshot_index,
                properties=['position', 'velocity', 'mass', 'id', 'form.scalefactor'],
                assign_host_coordinates=False, check_properties=True)

<<<<<<< HEAD
            # limit progenitor center to particles that end up near host at the reference snapshot
            part_indices_host = part_index_pointers[part_z0_indices_host]
            if center_position_function is None:
                self.Read.assign_center(
                    part_z, self.species_name, part_indices_host[part_indices_host >= 0])
            else:
                center_guess = center_position_function(part_z.info['scalefactor'])
                self.Read.assign_center(
                    part_z, self.species_name, part_indices_host[part_indices_host >= 0], 
                    center_position=center_guess, distance_max=50)
=======
            # limit the coordinates of progenitor[s] of primary host[s] to particles that are near
            # the primary host[s] at the reference snapshot
            hosts_part_z_indices = part_pointers[hosts_part_z0_indices]
            self.Read.assign_host_coordinates(
                part_z, self.species_name, hosts_part_z_indices[hosts_part_z_indices >= 0],
                host_number=host_number)
>>>>>>> 20e3f210

            part_z_indices = part_pointers[part_z0_indices]

            # sanity checks
            masks = (part_z_indices >= 0)
            count['id none'] = part_z_indices.size - np.sum(masks)
            if count['id none']:
                self.say('! {} have no id match at snapshot {}!'.format(
                         count['id none'], snapshot_index))
                part_z_indices = part_z_indices[masks]
                part_z0_indices = part_z0_indices[masks]

            masks = (part_z0[self.species_name]['id'][part_z0_indices] ==
                     part_z[self.species_name]['id'][part_z_indices])
            count['id wrong'] = part_z_indices.size - np.sum(masks)
            if count['id wrong']:
                self.say('! {} have wrong id match at snapshot {}!'.format(
                         count['id wrong'], snapshot_index))
                part_z_indices = part_z_indices[masks]
                part_z0_indices = part_z0_indices[masks]

            # store host galaxy coordinates
            part_z0[self.species_name].host_positions_at_snapshots[snapshot_index] = (
                part_z.host_positions)
            part_z0[self.species_name].host_velocities_at_snapshots[snapshot_index] = (
                part_z.host_velocities)

            # compute rotation vectors for principal axes from young stars within R_90
            self.Read.assign_host_principal_axes(part_z)

            #galaxy_radius_max = 15  # [kpc physical]
            #principal_axes = ut.particle.get_principal_axes(
            #    part_z, self.species_name, galaxy_radius_max, mass_percent=90, age_percent=30,
            #    center_positions=part_z.host_positions, return_array=False)

            # store rotation vectors
            part_z0[self.species_name].host_rotation_tensors_at_snapshots[snapshot_index] = (
                part_z.host_rotation_tensors)

            for host_i in range(host_number):
                # compute coordinates wrt primary host
                host_name = ut.catalog.get_host_name(host_i)

                for prop in self.form_host_coordiante_kinds:
                    prop = prop.replace('host.', host_name)

                    if 'distance' in prop:
                        # 3-D distance wrt host in simulation's cartesian coordinates [kpc physical]
                        coordinates = ut.coordinate.get_distances(
                            part_z[self.species_name]['position'][part_z_indices],
                            part_z.host_positions[host_i], part_z.info['box.length'],
                            part_z.snapshot['scalefactor'])

                    elif 'velocity'in prop:
                        # 3-D velocity wrt host in simulation's cartesian coordinates [km / s]
                        coordinates = ut.coordinate.get_velocity_differences(
                            part_z[self.species_name]['velocity'][part_z_indices],
                            part_z.host_velocities[host_i],
                            part_z[self.species_name]['position'][part_z_indices],
                            part_z.host_positions[host_i], part_z.info['box.length'],
                            part_z.snapshot['scalefactor'], part_z.snapshot['time.hubble'])

                    # rotate coordinates to align with principal axes
                    coordinates = ut.coordinate.get_coordinates_rotated(
                        coordinates, part_z.host_rotation_tensors[host_i])

                    # assign 3-D coordinates wrt primary host along principal axes [kpc physical]
                    part_z0[self.species_name][prop][part_z0_indices] = coordinates

                for k in count:
                    count_tot[k] += count[k]

            # continuously (re)write as go
            self.io_formation_coordinates(part_z0, write=True)

    def write_formation_coordinates(self, part_z0=None, host_number=1, thread_number=1):
        '''
        Assign to each particle its coordiates (3-D distance and 3-D velocity) wrt each primary
        host galaxy at the snapshot after it formed.

        Parameters
        ----------
        part : dict : catalog of particles at the reference snapshot
        host_number : int : number of host galaxies to assign and compute coordinates relative to
        thread_number : int : number of threads for parallelization
        '''
        if part_z0 is None:
            # read particles at z = 0
            part_z0 = self.Read.read_snapshots(
                self.species_name, 'index', self.reference_snapshot_index,
                properties=['position', 'velocity', 'mass', 'id', 'id.child', 'form.scalefactor'],
                element_indices=[0], host_number=host_number, assign_host_coordinates=True,
                check_properties=False)

        # get list of snapshots to assign
        snapshot_indices = np.arange(
            min(part_z0.Snapshot['index']), max(part_z0.Snapshot['index']) + 1)
        snapshot_indices = np.sort(snapshot_indices)[::-1]  # work backwards in time

        # store position and velocity of the primary host galaxy[s] at each snapshot
        part_z0[self.species_name].host_positions_at_snapshots = np.zeros(
            [part_z0.Snapshot['index'].size, host_number, 3], self.coordinate_dtype) + np.nan
        part_z0[self.species_name].host_velocities_at_snapshots = np.zeros(
            [part_z0.Snapshot['index'].size, host_number, 3], self.coordinate_dtype) + np.nan

        # store principal axes rotation tensor of the primary host galaxy[s] at each snapshot
        part_z0[self.species_name].host_rotation_tensors_at_snapshots = np.zeros(
            [part_z0.Snapshot['index'].size, host_number, 3, 3], self.coordinate_dtype) + np.nan

        # store indices of particles near all primary hosts at z0
        hosts_part_z0_indices = np.zeros(
            0, dtype=ut.array.parse_data_type(part_z0[self.species_name]['id'].size))

        for host_index in range(host_number):
            host_name = ut.catalog.get_host_name(host_index)

            part_z0_indices = ut.array.get_indices(
                part_z0[self.species_name].prop(host_name + 'distance.total'),
                self.host_distance_limits)
            hosts_part_z0_indices = np.concatenate((hosts_part_z0_indices, part_z0_indices))

            # store particle formation coordinate properties, initialize to nan
            for prop in self.form_host_coordiante_kinds:
                prop = prop.replace('host.', host_name)  # update host name (if necessary)
                part_z0[self.species_name][prop] = np.zeros(
                    part_z0[self.species_name]['position'].shape, self.coordinate_dtype) + np.nan

        count = {
            'id none': 0,
            'id wrong': 0,
        }

        # initiate threads, if asking for > 1
        if thread_number > 1:
            import multiprocessing as mp
            pool = mp.Pool(thread_number)

        for snapshot_index in snapshot_indices:
            if thread_number > 1:
                pool.apply(
                    self._write_formation_coordinates,
                    (part_z0, hosts_part_z0_indices, host_number, snapshot_index, count))
            else:
                self._write_formation_coordinates(
                    part_z0, hosts_part_z0_indices, host_number, snapshot_index, count)

        # close threads
        if thread_number > 1:
            pool.close()
            pool.join()

        # print cumulative diagnostics
        if count['id none']:
            self.say('! {} total do not have valid id!'.format(count['id none']))
        if count['id wrong']:
            self.say('! {} total not have id match!'.format(count['id wrong']))

    def io_formation_coordinates(self, part, write=False):
        '''
        Read or write, for each particle, at the first snapshot after it formed,
        its coordinates (3-D distances and 3-D velocities) wrt the host galaxy center,
        aligned with the principal axes of the host galaxy at that time.
        If read, assign to particle catalog.

        Parameters
        ----------
        part : dict : catalog of particles at a snapshot
        write : boolean : whether to write to file (instead of read)
        '''
        file_name = '{}_form_coordinates_{:03d}'.format(
            self.species_name, part.snapshot['index'])

        if write:
            directory = ut.io.get_path(self.directory, create_path=True)
            dict_out = collections.OrderedDict()
            dict_out['id'] = part[self.species_name]['id']
            for prop in part[self.species_name]:
                if 'form.host' in prop:
                    dict_out[prop] = part[self.species_name][prop]
            dict_out['host.positions'] = part[self.species_name].host_positions_at_snapshots
            dict_out['host.velocities'] = part[self.species_name].host_velocities_at_snapshots
            dict_out['host.rotation.tensors'] = (
                part[self.species_name].host_rotation_tensors_at_snapshots)

            ut.io.file_hdf5(directory + file_name, dict_out)

        else:
            directory = ut.io.get_path(self.directory)
            dict_in = ut.io.file_hdf5(directory + file_name)

            # sanity check
            bad_id_number = np.sum(part[self.species_name]['id'] != dict_in['id'])
            if bad_id_number:
                self.say('! {} particles have mismatched id - bad!'.format(bad_id_number))

            for prop in dict_in.keys():
                if prop == 'id':
                    pass
                elif prop in ['host.positions', 'center.position']:
                    if np.ndim(dict_in[prop]) == 2:
                        dict_in[prop] = np.array([dict_in[prop]])  # deal with older files
                    part[self.species_name].host_positions_at_snapshots = dict_in[prop]
                elif prop in ['host.velocities', 'center.velocity']:
                    if np.ndim(dict_in[prop]) == 2:
                        dict_in[prop] = np.array([dict_in[prop]])  # deal with older files
                    part[self.species_name].host_velocities_at_snapshots = dict_in[prop]
                elif prop in ['host.rotation.tensors', 'principal.axes.vectors']:
                    if np.ndim(dict_in[prop]) == 3:
                        dict_in[prop] = np.array([dict_in[prop]])  # deal with older files
                    part[self.species_name].host_rotation_tensors_at_snapshots = dict_in[prop]
                else:
                    # store coordinates at formation
                    part[self.species_name][prop] = dict_in[prop]


ParticleCoordinate = ParticleCoordinateClass()

#===================================================================================================
# run from command line
#===================================================================================================
if __name__ == '__main__':
    usage = "usage:  python {} <function: indices, distances, or indices+distances> [4 column text file with a, x, y, z in comoving kpc] [track directory=track]".format(sys.argv[0])
    if len(sys.argv) <= 1:
        raise OSError(usage)

    function_kind = str(sys.argv[1])

    assert ('indices' in function_kind or 'coordinates' in function_kind)

    if len(sys.argv) < 3:
        print("Hope you analyzing an isolated run; letting the read function assign centers.")
        center_position_function = None

    else:
        print("Reading scale factor\tx\ty\tz for the host from {}.  Values should be in comoving kpc.".format(sys.argv[2]))
        from scipy.interpolate import interp1d
        from numpy import loadtxt
        scale,x,y,z = np.loadtxt(str(sys.argv[2]),unpack=True)
        center_position_function = interp1d(scale,np.vstack((x,y,z)),kind='cubic')

    if len(sys.argv) < 4:
        print("track directory will be the default, 'track/'")
    else:
        TRACK_DIRECTORY = sys.argv[3]
        if not TRACK_DIRECTORY.endswith('/'):   TRACK_DIRECTORY+='/'
        print("saving outputs to {}".format(TRACK_DIRECTORY))

    #redefine existing classes with the correct output directory
    IndexPointer = IndexPointerClass(directory=TRACK_DIRECTORY)
    HostCoordinates = HostCoordinatesClass(directory=TRACK_DIRECTORY)

    if 'indices' in function_kind:
        ParticleIndexPointer.write_pointers_to_snapshots()

    if 'coordinates' in function_kind:
        HostCoordinates.write_formation_coordinates(center_position_function=center_position_function)
<|MERGE_RESOLUTION|>--- conflicted
+++ resolved
@@ -18,10 +18,8 @@
 import sys
 import collections
 import numpy as np
-from numpy import log10, Inf  # @UnusedImport
 # local ----
 import utilities as ut
-#from gizmo_analysis import gizmo_io
 from . import gizmo_io
 
 # default directory to store particle tracking files
@@ -427,12 +425,7 @@
         self.form_host_coordiante_kinds = ['form.host.distance', 'form.host.velocity']
 
     def _write_formation_coordinates(
-<<<<<<< HEAD
-        self, part_z0, part_z0_indices_host, snapshot_index, count_tot,
-        center_position_function=None):
-=======
         self, part_z0, hosts_part_z0_indices, host_number, snapshot_index, count_tot):
->>>>>>> 20e3f210
         '''
         Assign to each particle its coordinates (position and velocity) wrt the primary host.
         Write to file.
@@ -445,9 +438,6 @@
         host_number : int : number of host galaxies to assign and compute coordinates relative to
         snapshot_index : int : snapshot index at which to assign particle index pointers
         count_tot : dict : diagnostic counters
-        center_position_function : a function or scipy interpolation that returns
-            the x, y, z position of the host given a scale factor.  will be refined
-            within a window of 50 kpc
         '''
         part_z0_indices = ut.array.get_arange(part_z0[self.species_name]['id'])
 
@@ -473,25 +463,12 @@
                 properties=['position', 'velocity', 'mass', 'id', 'form.scalefactor'],
                 assign_host_coordinates=False, check_properties=True)
 
-<<<<<<< HEAD
-            # limit progenitor center to particles that end up near host at the reference snapshot
-            part_indices_host = part_index_pointers[part_z0_indices_host]
-            if center_position_function is None:
-                self.Read.assign_center(
-                    part_z, self.species_name, part_indices_host[part_indices_host >= 0])
-            else:
-                center_guess = center_position_function(part_z.info['scalefactor'])
-                self.Read.assign_center(
-                    part_z, self.species_name, part_indices_host[part_indices_host >= 0], 
-                    center_position=center_guess, distance_max=50)
-=======
             # limit the coordinates of progenitor[s] of primary host[s] to particles that are near
             # the primary host[s] at the reference snapshot
             hosts_part_z_indices = part_pointers[hosts_part_z0_indices]
             self.Read.assign_host_coordinates(
                 part_z, self.species_name, hosts_part_z_indices[hosts_part_z_indices >= 0],
                 host_number=host_number)
->>>>>>> 20e3f210
 
             part_z_indices = part_pointers[part_z0_indices]
 
@@ -578,6 +555,9 @@
         host_number : int : number of host galaxies to assign and compute coordinates relative to
         thread_number : int : number of threads for parallelization
         '''
+        # if 'elvis' is in simulation directory name, force 2 hosts
+        host_number = ut.catalog.get_host_number_from_directory(host_number, './', os)
+        
         if part_z0 is None:
             # read particles at z = 0
             part_z0 = self.Read.read_snapshots(
@@ -713,38 +693,15 @@
 # run from command line
 #===================================================================================================
 if __name__ == '__main__':
-    usage = "usage:  python {} <function: indices, distances, or indices+distances> [4 column text file with a, x, y, z in comoving kpc] [track directory=track]".format(sys.argv[0])
     if len(sys.argv) <= 1:
-        raise OSError(usage)
+        raise OSError('specify function: indices, coordinates, indices+coordinates')
 
     function_kind = str(sys.argv[1])
 
     assert ('indices' in function_kind or 'coordinates' in function_kind)
-
-    if len(sys.argv) < 3:
-        print("Hope you analyzing an isolated run; letting the read function assign centers.")
-        center_position_function = None
-
-    else:
-        print("Reading scale factor\tx\ty\tz for the host from {}.  Values should be in comoving kpc.".format(sys.argv[2]))
-        from scipy.interpolate import interp1d
-        from numpy import loadtxt
-        scale,x,y,z = np.loadtxt(str(sys.argv[2]),unpack=True)
-        center_position_function = interp1d(scale,np.vstack((x,y,z)),kind='cubic')
-
-    if len(sys.argv) < 4:
-        print("track directory will be the default, 'track/'")
-    else:
-        TRACK_DIRECTORY = sys.argv[3]
-        if not TRACK_DIRECTORY.endswith('/'):   TRACK_DIRECTORY+='/'
-        print("saving outputs to {}".format(TRACK_DIRECTORY))
-
-    #redefine existing classes with the correct output directory
-    IndexPointer = IndexPointerClass(directory=TRACK_DIRECTORY)
-    HostCoordinates = HostCoordinatesClass(directory=TRACK_DIRECTORY)
 
     if 'indices' in function_kind:
         ParticleIndexPointer.write_pointers_to_snapshots()
 
     if 'coordinates' in function_kind:
-        HostCoordinates.write_formation_coordinates(center_position_function=center_position_function)
+        ParticleCoordinate.write_formation_coordinates()