--- conflicted
+++ resolved
@@ -368,17 +368,16 @@
 
             if part_indices_form.size:
                 Read = gizmo_io.ReadClass()
-<<<<<<< HEAD
                 if center_position_function is None:
                     part_at_snap = Read.read_snapshots(
                         self.species_name, 'index', snapshot_index,
-                        properties=['position', 'mass', 'id'], force_float32=True, assign_center=True,
-                        check_properties=True)
+                        properties=['position', 'velocity', 'mass', 'id'], force_float32=force_float32,
+                        assign_center=True, check_properties=True)
                 else:
                     part_at_snap = Read.read_snapshots(
                         self.species_name, 'index', snapshot_index,
-                        properties=['position', 'mass', 'id'], force_float32=True, assign_center=False,
-                        check_properties=True)
+                        properties=['position', 'velocity', 'mass', 'id'], force_float32=force_float32,
+                        assign_center=True, check_properties=True)
                 
                     #interpolate the center from the information that I have.
                     #if before first timestep, use first timestep; if after last, use last
@@ -390,13 +389,6 @@
                     else:
                         part_at_snap.center_position = center_position_function(scalefactor)
                 
-=======
-                part_at_snap = Read.read_snapshots(
-                    self.species_name, 'index', snapshot_index,
-                    properties=['position', 'velocity', 'mass', 'id'], force_float32=force_float32,
-                    assign_center=True, check_properties=True)
->>>>>>> 148316c6
-
                 if snapshot_index == part.snapshot['index']:
                     part_index_pointers = part_indices
                 else:
@@ -540,11 +532,7 @@
 if __name__ == '__main__':
     usage = "usage:  python {} <function: indices, distances, or indices+distances> [4 column text file with a, x, y, z in comoving kpc] [track directory=track]".format(sys.argv[0])
     if len(sys.argv) <= 1:
-<<<<<<< HEAD
         raise ValueError(usage)
-=======
-        raise ValueError('specify function: indices, coordinates, indices+coordinates')
->>>>>>> 148316c6
 
     function_kind = str(sys.argv[1])
 
@@ -575,10 +563,5 @@
     if 'indices' in function_kind:
         IndexPointer.write_index_pointer()
 
-<<<<<<< HEAD
-    if 'distances' in function_kind:
-        HostDistance.write_form_host_distance(center_position_function=center_position_function)
-=======
     if 'coordinates' in function_kind:
-        HostCoordinates.write_formation_coordinates()
->>>>>>> 148316c6
+        HostCoordinates.write_formation_coordinates(center_position_function=center_position_function)
