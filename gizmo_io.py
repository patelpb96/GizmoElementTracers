--- conflicted
+++ resolved
@@ -267,7 +267,7 @@
     '''
     Read Gizmo snapshot[s].
     '''
-    def __init__(self, cosmological=True):
+    def __init__(self, cosmological=True, snapshot_name_base='snap*[!txt]'):
         '''
         Set properties for snapshot files.
 
@@ -275,12 +275,11 @@
         ----------
         cosmological : boolean : whether simulation is cosmological
         '''
-<<<<<<< HEAD
-        if not snapshot_name_base.endswith('*'):    snapshot_name_base += '*'
+
+        if not snapshot_name_base.endswith('*') and not snapshot_name_base.endswith('[!txt]'):    
+            snapshot_name_base += '*[!txt]'
         self.snapshot_name_base = snapshot_name_base
-=======
-        self.snapshot_name_base = 'snap*[!txt]'  # avoid accidentally reading snapshot indices file
->>>>>>> 85bc64bc
+        # self.snapshot_name_base = 'snap*[!txt]'  # avoid accidentally reading snapshot indices file
         self.file_extension = '.hdf5'
 
         self.gas_eos = 5 / 3  # gas equation of state
