'''
Read Gizmo snapshots.

Masses in [M_sun], positions in [kpc comoving], distances in [kpc physical].

@author: Andrew Wetzel
'''


# system ----
from __future__ import absolute_import, division, print_function  # python 2 compatibility
import collections
import h5py
import os
import numpy as np
from numpy import log10, Inf  # @UnusedImport
# local ----
import wutilities as ut


#===================================================================================================
# particle dictionary class
#===================================================================================================
class ParticleDictionaryClass(dict):
    '''
    Dictionary class to store particle data.
    This functions like a normal dictionary in terms of storing default properties of particles,
    but it also allows greater flexibility, storing additional meta-data (such as snapshot
    information and cosmological parameters) and calling derived quantities via .prop().
    '''
    def __init__(self):
        # use to translate between element name and index in element table
        self.element_dict = collections.OrderedDict()
        self.element_dict['metals'] = self.element_dict['total'] = 0
        self.element_dict['helium'] = self.element_dict['he'] = 1
        self.element_dict['carbon'] = self.element_dict['c'] = 2
        self.element_dict['nitrogen'] = self.element_dict['n'] = 3
        self.element_dict['oxygen'] = self.element_dict['o'] = 4
        self.element_dict['neon'] = self.element_dict['ne'] = 5
        self.element_dict['magnesium'] = self.element_dict['mg'] = 6
        self.element_dict['silicon'] = self.element_dict['si'] = 7
        self.element_dict['sulphur'] = self.element_dict['s'] = 8
        self.element_dict['calcium'] = self.element_dict['ca'] = 9
        self.element_dict['iron'] = self.element_dict['fe'] = 10

        # to use if read only subset of elements
        self.element_pointer = np.arange(len(self.element_dict) / 2, dtype=np.int32)

    def prop(self, property_name='', indices=None):
        '''
        Get property, either from self dictionary or derive.
        Can compute basic mathematical manipulations, for example:
            'log temperature', 'temperature / density', 'abs position'

        Parameters
        ----------
        property_name : string : name of property
        indices : array : indices of particles to select

        Returns
        -------
        values : float or array : depending on dimensionality of input indices
        '''
        ## parsing general to all catalogs ----------
        property_name = property_name.strip()  # strip white space

        # if input is in self dictionary, return as is
        if property_name in self:
            if indices is not None:
                return self[property_name][indices]
            else:
                return self[property_name]

        # math relation, combining more than one property
        if ('/' in property_name or '*' in property_name or '+' in property_name or
                '-' in property_name):
            prop_names = property_name

            for delimiter in ['/', '*', '+', '-']:
                if delimiter in property_name:
                    prop_names = prop_names.split(delimiter)
                    break

            if len(prop_names) == 1:
                raise ValueError(
                    'property = {} is not valid input to {}'.format(property_name, self.__class__))

            # make copy so not change values in input catalog
            prop_values = np.array(self.prop(prop_names[0], indices))

            for prop_name in prop_names[1:]:
                if '/' in property_name:
                    if np.isscalar(prop_values):
                        if self.prop(prop_name, indices) == 0:
                            prop_values = np.nan
                        else:
                            prop_values = prop_values / self.prop(prop_name, indices)
                    else:
                        masks = self.prop(prop_name, indices) != 0
                        prop_values[masks] = (
                            prop_values[masks] / self.prop(prop_name, indices)[masks])
                        masks = self.prop(prop_name, indices) == 0
                        prop_values[masks] = np.nan
                if '*' in property_name:
                    prop_values = prop_values * self.prop(prop_name, indices)
                if '+' in property_name:
                    prop_values = prop_values + self.prop(prop_name, indices)
                if '-' in property_name:
                    prop_values = prop_values - self.prop(prop_name, indices)

            if prop_values.size == 1:
                prop_values = np.float(prop_values)

            return prop_values

        # math transformation of single property
        if property_name[:3] == 'log':
            return ut.math.get_log(self.prop(property_name.replace('log', ''), indices))

        if property_name[:3] == 'abs':
            return np.abs(self.prop(property_name.replace('abs', ''), indices))

        ## parsing specific to this catalog ----------
        if ('form.' in property_name or property_name == 'age') and 'distance' not in property_name:
            if property_name == 'age' or ('time' in property_name and 'lookback' in property_name):
                # look-back time (stellar age) to formation
                values = self.snapshot['time'] - self.prop('form.time', indices)
            elif 'time' in property_name:
                # time (age of universe) of formation
                values = self.Cosmology.get_time(
                    self.prop('form.scalefactor', indices), 'scalefactor')
            elif 'redshift' in property_name:
                # redshift of formation
                values = 1 / self.prop('form.scalefactor', indices) - 1
            elif 'snapshot' in property_name:
                # snapshot index immediately after formation
                # increase formation scale-factor slightly for safety, because scale-factors of
                # written snapshots do not exactly coincide with input scale-factors
                padding_factor = (1 + 1e-7)
                values = self.Snapshot.get_snapshot_indices(
                    'scalefactor',
                    np.clip(self.prop('form.scalefactor', indices) * padding_factor, 0, 1),
                    round_kind='up')

            return values

        if 'number.density' in property_name:
            values = (self.prop('density', indices) * ut.const.proton_per_sun *
                      ut.const.kpc_per_cm ** 3)

            if '.hydrogen' in property_name:
                # number density of hydrogen, using actual hydrogen mass of each particle [cm ^ -3]
                values = values * self.prop('massfraction.hydrogen', indices)
            else:
                # number density of 'hydrogen', assuming solar metallicity for particles [cm ^ -3]
                values = values * ut.const.sun_hydrogen_mass_fraction

            return values

        if 'kernel.length' in property_name:
            # gaussian standard-deviation length (for cubic kernel) = inter-particle spacing [pc]
            return 1000 * (self.prop('mass', indices) / self.prop('density', indices)) ** (1 / 3)

        if 'mass.' in property_name:
            # mass of individual element
            values = (self.prop('mass', indices) *
                      self.prop(property_name.replace('mass.', 'massfraction.'), indices))

            if property_name == 'mass.hydrogen.neutral':
                # mass of neutral hydrogen (excluding helium, metals, and ionized hydrogen)
                values = values * self.prop('hydrogen.neutral.fraction', indices)

            return values

        # elemental abundance
        if 'massfraction.' in property_name or 'metallicity.' in property_name:
            # special cases
            if 'massfraction.hydrogen' in property_name or property_name == 'massfraction.h':
                # special case: mass fraction of hydrogen (excluding helium and metals)
                values = (1 - self.prop('massfraction', indices)[:, 0] -
                          self.prop('massfraction', indices)[:, 1])

                if property_name == 'massfraction.hydrogen.neutral':
                    # mass fraction of neutral hydrogen (excluding helium, metals, and ionized)
                    values = values * self.prop('hydrogen.neutral.fraction', indices)

                return values

            elif 'alpha' in property_name:
                return np.mean(
                    [self.prop('metallicity.o', indices),
                     self.prop('metallicity.mg', indices),
                     self.prop('metallicity.si', indices),
                     self.prop('metallicity.ca', indices),
                     ], 0)

            # normal cases
            element_index = None
            for prop_name in property_name.split('.'):
                if prop_name in self.element_dict:
                    element_index = self.element_pointer[self.element_dict[prop_name]]
                    element_name = prop_name
                    break

            if element_index is None:
                raise ValueError(
                    'property = {} is not valid input to {}'.format(property_name, self.__class__))

            if indices is None:
                values = self['massfraction'][:, element_index]
            else:
                values = self['massfraction'][indices, element_index]

            if 'metallicity.' in property_name:
                values = ut.math.get_log(
                    values / ut.const.sun_composition[element_name]['massfraction'])

            return values

        # distance/velocity wrt host galaxy/halo center
        if 'host.' in property_name:
            if 'distance' in property_name:
                if 'form.' in property_name:
                    # 3-D distance vector wrt host at formation
                    values = self.prop('form.host.distance', indices)
                else:
                    # 3-D distance vector wrt host now
                    values = ut.coordinate.get_distances(
                        'vector', self.prop('position', indices), self.center_position,
                        self.info['box.length']) * self.snapshot['scalefactor']  # [kpc physical]

            elif 'velocity' in property_name:
                if 'form.' in property_name:
                    # 3-D velocity vectory wrt host at formation
                    values = self.prop('form.host.velocity', indices)
                else:
                    # caveat: this does *not* include Hubble flow
                    # that requires input of positions as well, so need to use utility functions
                    values = ut.coordinate.get_velocity_differences(
                        'vector', self.prop('velocity', indices), self.center_velocity,
                        include_hubble_flow=False)

            if 'principal' in property_name:
                # align with host principal axes
                values = ut.coordinate.get_coordinates_rotated(values, self.principal_axes_vectors)

            if 'cylindrical' in property_name:
                # convert to cylindrical coordinates
                # along major axes (R, positive definite), minor axis (Z, signed),
                # and angle (phi, 0 to 2 * pi)
                values = ut.coordinate.get_distances_cylindrical(values)

            if 'scalar' in property_name:
                # compute scalar distance
                if len(values.shape) == 1:
                    shape_pos = 0
                else:
                    shape_pos = 1
                values = np.sqrt(np.sum(values ** 2, shape_pos))

            return values

        # should not get this far without a return
        raise ValueError(
            'property = {} is not valid input to {}'.format(property_name, self.__class__))


#===================================================================================================
# read
#===================================================================================================
class ReadClass(ut.io.SayClass):
    '''
    Read Gizmo snapshot[s].
    '''
    def __init__(self, cosmological=True, snapshot_name_base='snap*[!txt]'):
        '''
        Set properties for snapshot files.

        Parameters
        ----------
        cosmological : boolean : whether simulation is cosmological
        '''

        if not snapshot_name_base.endswith('*') and not snapshot_name_base.endswith('[!txt]'):    
            snapshot_name_base += '*[!txt]'
        self.snapshot_name_base = snapshot_name_base
        # self.snapshot_name_base = 'snap*[!txt]'  # avoid accidentally reading snapshot indices file
        self.file_extension = '.hdf5'

        self.gas_eos = 5 / 3  # gas equation of state

        # create ordered dictionary to convert particle species name to its id,
        # set all possible species, and set the order in which to read species
        self.species_dict = collections.OrderedDict()
        # dark-matter species
        self.species_dict['dark'] = 1  # dark matter at highest resolution
        self.species_dict['dark.2'] = 2  # dark matter at all lower resolutions
        # baryon species
        self.species_dict['gas'] = 0
        self.species_dict['star'] = 4
        self.species_dict['blackhole'] = 5

        # swap these in for non-cosmological simulations
        if not cosmological:
            self.species_dict['bulge'] = 2
            self.species_dict['disk'] = 3

        self.species_all = tuple(self.species_dict.keys())
        self.species_read = list(self.species_all)

    def read_snapshots(
        self, species='all',
        snapshot_value_kind='index', snapshot_values=600,#snapshot_name_base='snap*',
        simulation_directory='.', snapshot_directory='output/', simulation_name='',
        properties='all', element_indices=None, particle_subsample_factor=0,
        separate_dark_lowres=True, sort_dark_by_id=False, force_float32=False,
        assign_center=True, assign_principal_axes=False, assign_orbit=False,
        assign_formation_coordinates=False,
        check_properties=True):
        '''
        Read given properties for given particle species from simulation snapshot file[s].
        Can read single snapshot or multiple snapshots.
        If single snapshot, return as dictionary class;
        if multiple snapshots, return as list of dictionary classes.

        Parameters
        ----------
        species : string or list : name[s] of particle species:
            'all' = all species in file
            'gas' = gas
            'dark' = dark matter at highest resolution
            'dark.2' = dark matter at lower resolution
            'star' = stars
            'blackhole' = black holes, if run contains them
            'bulge' or 'disk' = stars for non-cosmological run
        snapshot_value_kind : string :
            input snapshot number kind: 'index', 'redshift', 'scalefactor'
        snapshot_values : int or float or list thereof :
            index[s] or redshifts[s] or scale-factor[s] of snapshot file[s]
        simulation_directory : string : directory of simulation
        snapshot_directory: string : directory of snapshot files within simulation_directory
        simulation_name : string : name to store for future identification
        properties : string or list : name[s] of particle properties to read - options:
            'all' = all species in file
            otherwise, choose subset from among property_dict
        element_indices : int or list : indices of elemental abundances to keep
            note: 0 = total metals, 1 = helium, 10 = iron, None or 'all' = read all elements
        particle_subsample_factor : int : factor to periodically subsample particles, to save memory
        separate_dark_lowres : boolean :
            whether to separate low-resolution dark matter into separate dicts according to mass
        sort_dark_by_id : boolean : whether to sort dark-matter particles by id
        force_float32 : boolean : whether to force all floats to 32-bit, to save memory
        assign_center : boolean : whether to assign center position and velocity of galaxy/halo
        assign_principal_axes : boolean : whether to assign principal axes (moment of intertia)
        assign_orbit : booelan : whether to assign derived orbital properties wrt galaxy/halo center
        assign_formation_coordinates : boolean :
            whether to assign coordindates wrt the host galaxy at formation to stars
        check_properties : boolean : whether to check sanity of particle properties after read in

        Returns
        -------
        parts : dictionary or list thereof :
            if single snapshot, return as dictionary, else if multiple snapshots, return as list
        '''
        # parse input species to read
        if species == 'all' or species == ['all'] or not species:
            # read all species in snapshot
            species = self.species_all
        else:
            # read subsample of species in snapshot
            if np.isscalar(species):
                species = [species]  # ensure is list
            # check if input species names are valid
            for spec in list(species):
                if spec not in self.species_dict:
                    species.remove(spec)
                    self.say('! not recognize input species = {}'.format(spec))
        self.species_read = list(species)

        #if snapshot_name_base[-1] != '*':    snapshot_name_base += '*'
        #self.snapshot_name_base = snapshot_name_base

        # read information about snapshot times
        simulation_directory = ut.io.get_path(simulation_directory)
        snapshot_directory = ut.io.get_path(snapshot_directory)

        Snapshot = ut.simulation.read_snapshot_times(simulation_directory)
        snapshot_values = ut.array.arrayize(snapshot_values)

        parts = []  # list to store particle dictionaries

        # read all input snapshots
        for snapshot_value in snapshot_values:
            snapshot_index = Snapshot.parse_snapshot_value(snapshot_value_kind, snapshot_value)

            # read header from snapshot file
            header = self.read_header(
                'index', snapshot_index, simulation_directory, snapshot_directory, simulation_name)

            # read particles from snapshot file[s]
            part = self.read_particles(
                'index', snapshot_index, simulation_directory, snapshot_directory, properties,
                element_indices, force_float32, header)

            # read/get (additional) cosmological parameters
            if header['is.cosmological']:
                Cosmology = self.get_cosmology(
                    simulation_directory, header['omega_lambda'], header['omega_matter'],
                    hubble=header['hubble'])

            # adjust properties for each species
            self.adjust_particle_properties(
                part, header, particle_subsample_factor, separate_dark_lowres, sort_dark_by_id)

            # check sanity of particle properties read in
            if check_properties:
                self.check_properties(part)

            # assign auxilliary information to particle dictionary class
            # store header dictionary
            part.info = header
            for spec in part:
                part[spec].info = part.info

            # store cosmology class
            part.Cosmology = Cosmology
            for spec in part:
                part[spec].Cosmology = part.Cosmology

            # store information about snapshot time
            time = Cosmology.get_time(header['redshift'])
            part.snapshot = {
                'index': snapshot_index,
                'redshift': header['redshift'],
                'scalefactor': header['scalefactor'],
                'scale-factor':header['scalefactor'],  #added by SGK for compatibility w/ KEB libs
                'time': time,
                'time.lookback': Cosmology.get_time(0) - time,
                'time.hubble': ut.const.Gyr_per_sec / Cosmology.get_hubble_parameter(0),
            }
            for spec in part:
                part[spec].snapshot = part.snapshot

            # store information on all snapshot times - may or may not be initialized
            part.Snapshot = Snapshot
            for spec in part:
                part[spec].Snapshot = part.Snapshot

            # initialize arrays to store center position and velocity
            part.center_position = []
            part.center_velocity = []
            for spec in part:
                part[spec].center_position = []
                part[spec].center_velocity = []
            if assign_center:
                self.assign_center(part)

            # initialize arrays to store rotation vectors that define principal axes
            part.principal_axes_vectors = []
            for spec in part:
                part[spec].principal_axes_vectors = []
            if assign_center and assign_principal_axes:
                self.assign_principal_axes(part)

            # store derived orbital properties wrt center of galaxy/halo
            if (assign_orbit and 'star' in species and
                    ('velocity' in properties or properties is 'all')):
                self.assign_orbit(part, 'star')

            # assign distance from host galaxy at formation to stars
            if assign_formation_coordinates and 'star' in species:
                from . import gizmo_track
                HostCoordinate = gizmo_track.HostCoordinatesClass(
                    'star', simulation_directory + 'track/')
                HostCoordinate.io_formation_coordinates(part)

            # if read only 1 snapshot, return as particle dictionary instead of list
            if len(snapshot_values) == 1:
                parts = part
            else:
                parts.append(part)
                print()

        return parts

    def read_snapshots_simulations(
        self, simulation_directories=[], species='all', redshift=0,
        properties='all', element_indices=[0, 1, 6, 10], force_float32=True,
        assign_principal_axes=False):
        '''
        Read snapshots at the same redshift from different simulations.
        Return as list of dictionaries.

        Parameters
        ----------
        directories : list or list of lists :
            list of simulation directories, or list of pairs of directory + simulation name
        species : string or list : name[s] of particle species to read
        redshift : float
        properties : string or list : name[s] of properties to read
        element_indices : int or list : indices of elements to read
        force_float32 : boolean : whether to force positions to be 32-bit
        assign_principal_axes : boolean : whether to assign principal axes (moment of intertia)

        Returns
        -------
        parts : list of dictionaries
        '''
        # parse list of directories
        if np.ndim(simulation_directories) == 0:
            raise ValueError('input simulation_directories = {} but need to input list'.format(
                             simulation_directories))
        elif np.ndim(simulation_directories) == 1:
            # assign null names
            simulation_directories = list(
                zip(simulation_directories, ['' for _ in simulation_directories]))
        elif np.ndim(simulation_directories) == 2:
            pass
        elif np.ndim(simulation_directories) >= 3:
            raise ValueError('not sure how to parse simulation_directories = {}'.format(
                             simulation_directories))

        # first pass, read only header, to check that can read all simulations
        bad_snapshot_value = 0
        for directory, simulation_name in simulation_directories:
            try:
                _header = self.read_header(
                    'redshift', redshift, directory, simulation_name=simulation_name)
            except Exception:
                self.say('! could not read snapshot header at z = {:.3f} in {}'.format(
                         redshift, directory))
                bad_snapshot_value += 1

        if bad_snapshot_value:
            self.say('\n! could not read {} snapshots'.format(bad_snapshot_value))
            return

        parts = []
        directories_read = []
        for directory, simulation_name in simulation_directories:
            try:
                part = self.read_snapshots(
                    species, 'redshift', redshift, directory, simulation_name=simulation_name,
                    properties=properties, element_indices=element_indices,
                    force_float32=force_float32, assign_principal_axes=assign_principal_axes)

                if 'velocity' in properties:
                    self.assign_orbit(part, 'gas')

                parts.append(part)
                directories_read.append(directory)

            except Exception:
                self.say('! could not read snapshot at z = {:.3f} in {}'.format(
                         redshift, directory))

        if not len(parts):
            self.say('! could not read any snapshots at z = {:.3f}'.format(redshift))
            return

        if 'mass' in properties and 'star' in part:
            for part, directory in zip(parts, directories_read):
                print('{}: star.mass = {:.3e}'.format(directory, part['star']['mass'].sum()))

        return parts

    # def get_file_name(self, directory, snapshot_index):
    #     '''
    #     Get name (with relative path) of file to read in.
    #     If multiple files per snapshot, get name of 0th one.

    #     Parameters
    #     ----------
    #     directory: string : directory to check for files
    #     snapshot_index : int : index of snapshot

    #     Returns
    #     -------
    #     file name (with relative path): string
    #     '''
    #     directory = ut.io.get_path(directory)

    #     path_names, file_indices = ut.io.get_file_names(
    #         directory + self.snapshot_name_base, (int, float))

    #     if snapshot_index < 0:
    #         snapshot_index = file_indices[snapshot_index]  # allow negative indexing of snapshots
    #     elif snapshot_index not in file_indices:
    #         raise ValueError('cannot find snapshot index = {} in: {}'.format(
    #                          snapshot_index, path_names))

    #     path_name = path_names[np.where(file_indices == snapshot_index)[0][0]]

    #     if self.file_extension in path_name:
    #         # got actual file, so good to go
    #         path_file_name = path_name
    #     else:
    #         # got snapshot directory with multiple files, return only 0th one
    #         path_file_names = ut.io.get_file_names(path_name + '/' + self.snapshot_name_base)
    #         if len(path_file_names) and '.0.' in path_file_names[0]:
    #             path_file_name = path_file_names[0]
    #         else:
    #             raise ValueError('cannot find 0th snapshot file in ' + path_file_names)

    #     return path_file_name
 
    # def read_snapshot_times(self, directory='.'):
    #     '''
    #     Read snapshot file that contains scale-factors[, redshifts, times, time spacings].
    #     Return as dictionary.

    #     Parameters
    #     ----------
    #     directory : string : directory of snapshot time file

    #     Returns
    #     -------
    #     Snapshot : dictionary of snapshot information
    #     '''
    #     directory = ut.io.get_path(directory)

    #     Snapshot = ut.simulation.SnapshotClass()

    #     # try:
    #     #     try:
    #     #         Snapshot.read_snapshots('snapshot_times.txt', directory)
    #     #     except:
    #     #         Snapshot.read_snapshots('snapshot_scale-factors.txt', directory)
    #     # except:
    #     #     raise ValueError('cannot find file of snapshot times in {}'.format(directory))
    #     import os
    #     if os.path.isfile(ut.io.get_path(directory) + 'snapshot_times.txt'):
    #         Snapshot.read_snapshots('snapshot_times.txt', directory)
    #     elif os.path.isfile(ut.io.get_path(directory) + 'snapshot_scale-factors.txt'):
    #         Snapshot.read_snapshots('snapshot_scale-factors.txt', directory)
    #     elif os.path.isfile(ut.io.get_path(directory+'/../') + 'snapshot_times.txt'):
    #         Snapshot.read_snapshots('snapshot_times.txt', directory+'/../')
    #     elif os.path.isfile(ut.io.get_path(directory+'/../') + 'snapshot_scale-factors.txt'):
    #         Snapshot.read_snapshots('snapshot_scale-factors.txt', directory+'/../')
    #     else:
    #         raise ValueError('cannot find file of snapshot times in {} or in {}'.format(directory,directory+'/../'))

    #     self.is_first_print = True

    #     return Snapshot

    def read_header(
        self, snapshot_value_kind='index', snapshot_value=600, simulation_directory='.',
        snapshot_directory='output/', simulation_name=''):
        '''
        Read header from snapshot file.

        Parameters
        ----------
        snapshot_value_kind : string : input snapshot number kind: index, redshift
        snapshot_value : int or float : index (number) of snapshot file
        simulation_directory : root directory of simulation
        snapshot_directory: string : directory of snapshot files within simulation_directory
        simulation_name : string : name to store for future identification

        Returns
        -------
        header : dictionary class : header dictionary
        '''
        # convert name in snapshot's header dictionary to custom name preference
        header_dict = {
            # 6-element array of number of particles of each type in file
            'NumPart_ThisFile': 'particle.numbers.in.file',
            # 6-element array of total number of particles of each type (across all files)
            'NumPart_Total': 'particle.numbers.total',
            'NumPart_Total_HighWord': 'particle.numbers.total.high.word',
            # mass of each particle species, if all particles are same
            # (= 0 if they are different, which is usually true)
            'MassTable': 'particle.masses',
            'Time': 'time',  # [Gyr/h]
            'BoxSize': 'box.length',  # [kpc/h comoving]
            'Redshift': 'redshift',
            # number of output files per snapshot
            'NumFilesPerSnapshot': 'file.number.per.snapshot',
            'Omega0': 'omega_matter',
            'OmegaLambda': 'omega_lambda',
            'HubbleParam': 'hubble',
            'Flag_Sfr': 'has.star.formation',
            'Flag_Cooling': 'has.cooling',
            'Flag_StellarAge': 'has.star.age',
            'Flag_Metals': 'has.metals',
            'Flag_Feedback': 'has.feedback',
            'Flag_DoublePrecision': 'has.double.precision',
            'Flag_IC_Info': 'has.ic.info',
        }

        header = {}  # dictionary to store header information

        # parse input values
        simulation_directory = ut.io.get_path(simulation_directory)
        snapshot_directory = simulation_directory + ut.io.get_path(snapshot_directory)

        if snapshot_value_kind != 'index':
            Snapshot = ut.simulation.read_snapshot_times(simulation_directory)
            snapshot_index = Snapshot.parse_snapshot_value(snapshot_value_kind, snapshot_value)
        else:
            snapshot_index = snapshot_value

        file_name = self.get_snapshot_file_name(snapshot_directory, snapshot_index)

        self.say('* read header from: {}'.format(file_name.replace('./', '')), end='\n')

        # open snapshot file
        with h5py.File(file_name, 'r') as file_in:
            header_in = file_in['Header'].attrs  # load header dictionary

            for prop_in in header_in:
                prop = header_dict[prop_in]
                header[prop] = header_in[prop_in]  # transfer to custom header dict

        # determine whether simulation is cosmological
        if (0 < header['hubble'] < 1 and 0 < header['omega_matter'] <= 1 and
                0 < header['omega_lambda'] <= 1):
            header['is.cosmological'] = True
        else:
            header['is.cosmological'] = False
            self.say('assuming that simulation is not cosmological')
            self.say('read h = {:.3f}, omega_matter_0 = {:.3f}, omega_lambda_0 = {:.3f}'.format(
                     header['hubble'], header['omega_matter'], header['omega_lambda']))

        # convert header quantities
        if header['is.cosmological']:
            header['scalefactor'] = float(header['time'])
            del(header['time'])
            header['box.length/h'] = float(header['box.length'])
            header['box.length'] /= header['hubble']  # convert to [kpc comoving]
        else:
            header['time'] /= header['hubble']  # convert to [Gyr]

        self.say('snapshot contains the following number of particles:')
        # keep only species that have any particles
        read_particle_number = 0
        for spec in ut.array.get_list_combined(self.species_all, self.species_read):
            spec_id = self.species_dict[spec]
            self.say('{:9s} (id = {}): {} particles'.format(
                     spec, spec_id, header['particle.numbers.total'][spec_id]))

            if header['particle.numbers.total'][spec_id] > 0:
                read_particle_number += header['particle.numbers.total'][spec_id]
            elif spec in self.species_read:
                self.species_read.remove(spec)

        if read_particle_number <= 0:
            raise ValueError('! snapshot file[s] contain no particles of species = {}'.format(
                             self.species_read))

        # check if simulation contains baryons
        header['has.baryons'] = False
        for spec in ut.array.get_list_combined(self.species_all, ['gas', 'star', 'disk', 'bulge']):
            spec_id = self.species_dict[spec]
            if header['particle.numbers.total'][spec_id] > 0:
                header['has.baryons'] = True
                break

        # assign simulation name
        if not simulation_name and simulation_directory != './':
            simulation_name = simulation_directory.split('/')[-2]
            simulation_name = simulation_name.replace('_', ' ')
            simulation_name = simulation_name.replace('res', 'r')
        header['simulation.name'] = simulation_name

        header['catalog.kind'] = 'particle'

        print()

        return header

    def read_particles(
        self, snapshot_value_kind='index', snapshot_value=600, simulation_directory='.',
        snapshot_directory='output/', properties='all', element_indices=None,
        force_float32=False, header=None):
        '''
        Read particles from snapshot file[s].

        Parameters
        ----------
        snapshot_value_kind : string : input snapshot number kind: index, redshift
        snapshot_value : int or float : index (number) of snapshot file
        simulation_directory : root directory of simulation
        snapshot_directory: string : directory of snapshot files within simulation_directory
        properties : string or list : name[s] of particle properties to read - options:
            'all' = all species in file
            otherwise, choose subset from among property_dict
        element_indices : int or list : indices of elements to keep
            note: 0 = total metals, 1 = helium, 10 = iron, None or 'all' = read all elements
        force_float32 : boolean : whether to force all floats to 32-bit, to save memory

        Returns
        -------
        part : dictionary class : catalog of particles
        '''
        # convert name in snapshot's particle dictionary to custon name preference
        # if comment out any prop, will not read it
        property_dict = {
            ## all particles ----------
            'ParticleIDs': 'id',  # indexing starts at 0
            'Coordinates': 'position',
            'Velocities': 'velocity',
            'Masses': 'mass',
            'Potential': 'potential',
            ## particles with adaptive smoothing
            #'AGS-Softening': 'smooth.length',  # for gas, this is same as SmoothingLength

            ## gas particles ----------
            'InternalEnergy': 'temperature',
            'Density': 'density',
            # stored in snapshot file as maximum distance to neighbor (radius of compact support)
            # but here convert to Plummer-equivalent length (for consistency with force softening)
            'SmoothingLength': 'smooth.length',
            #'ArtificialViscosity': 'artificial.viscosity',
            # average free-electron number per proton, averaged over mass of gas particle
            'ElectronAbundance': 'electron.fraction',
            # fraction of hydrogen that is neutral (not ionized)
            'NeutralHydrogenAbundance': 'hydrogen.neutral.fraction',
            'StarFormationRate': 'sfr',  # [M_sun / yr]

            ## star/gas particles ----------
            ## id.generation and id.child initialized to 0 for all gas particles
            ## each time a gas particle splits into two:
            ##   'self' particle retains id.child, other particle gets id.child += 2 ^ id.generation
            ##   both particles get id.generation += 1
            ## allows maximum of 30 generations, then restarts at 0
            ##   thus, particles with id.child > 2^30 are not unique anymore
            'ParticleChildIDsNumber': 'id.child',
            'ParticleIDGenerationNumber': 'id.generation',

            ## mass fraction of individual elements ----------
            ## 0 = all metals (everything not H, He)
            ## 1 = He, 2 = C, 3 = N, 4 = O, 5 = Ne, 6 = Mg, 7 = Si, 8 = S, 9 = Ca, 10 = Fe
            'Metallicity': 'massfraction',

            ## star particles ----------
            ## 'time' when star particle formed
            ## for cosmological runs, = scale-factor; for non-cosmological runs, = time [Gyr/h]
            'StellarFormationTime': 'form.scalefactor',

            ## black hole particles ----------
            'BH_Mass': 'bh.mass',
            'BH_Mdot': 'accretion.rate',
            'BH_Mass_AlphaDisk': 'disk.mass',
            'BH_AccretionLength': 'accretion.length',
            'BH_NProgs': 'prog.number',
        }

        part = ut.array.DictClass()  # dictionary class to store properties for particle species

        # parse input list of properties to read
        if properties == 'all' or properties == ['all'] or not properties:
            properties = list(property_dict.keys())
        else:
            if np.isscalar(properties):
                properties = [properties]  # ensure is list
            # make safe list of properties to read
            properties_temp = []
            for prop in list(properties):
                prop = str.lower(prop)
                if 'massfraction' in prop or 'metallicity' in prop:
                    prop = 'massfraction'  # this has several aliases, so ensure default name
                for prop_in in property_dict:
                    if prop in [str.lower(prop_in), str.lower(property_dict[prop_in])]:
                        properties_temp.append(prop_in)
            properties = properties_temp
            del(properties_temp)

        if 'InternalEnergy' in properties:
            # need helium mass fraction and electron fraction to compute temperature
            for prop in np.setdiff1d(['ElectronAbundance', 'Metallicity'], properties):
                properties.append(prop)

        # parse other input values
        simulation_directory = ut.io.get_path(simulation_directory)
        snapshot_directory = simulation_directory + ut.io.get_path(snapshot_directory)

        if snapshot_value_kind != 'index':
            Snapshot = ut.simulation.read_snapshot_times(simulation_directory)
            snapshot_index = Snapshot.parse_snapshot_value(snapshot_value_kind, snapshot_value)
        else:
            snapshot_index = snapshot_value

        if not header:
            header = self.read_header(
                'index', snapshot_index, simulation_directory, snapshot_directory)

        file_name = self.get_snapshot_file_name(snapshot_directory, snapshot_index)

        # open snapshot file
        with h5py.File(file_name, 'r') as file_in:
            part_numbers_in_file = file_in['Header'].attrs['NumPart_ThisFile']

            if header['file.number.per.snapshot'] == 1:
                self.say('* read particles from: {}'.format(file_name.strip('./')))
            else:
                self.say('* read particles')

            # initialize arrays to store each prop for each species
            for spec in self.species_read:
                spec_id = self.species_dict[spec]
                part_number_tot = header['particle.numbers.total'][spec_id]

                # add species to particle dictionary
                part[spec] = ParticleDictionaryClass()

                # set element pointers if reading only subset of elements
                if (element_indices is not None and len(element_indices) and
                        element_indices != 'all'):
                    if np.isscalar(element_indices):
                        element_indices = [element_indices]
                    for element_i, element_index in enumerate(element_indices):
                        part[spec].element_pointer[element_index] = element_i

                # check if snapshot file happens not to have particles of this species
                if part_numbers_in_file[spec_id] <= 0:
                    # this scenario should occur only for multi-file snapshot
                    if header['file.number.per.snapshot'] == 1:
                        raise ValueError('! no {} particles in single-file snapshot'.format(spec))

                    # need to read in other snapshot files until find one with particles of species
                    for file_i in range(1, header['file.number.per.snapshot']):
                        file_name = file_name.replace('.0.', '.{}.'.format(file_i))
                        # try each snapshot file
                        with h5py.File(file_name, 'r') as file_in_i:
                            part_numbers_in_file_i = file_in_i['Header'].attrs['NumPart_ThisFile']
                            if part_numbers_in_file_i[spec_id] > 0:
                                # found one!
                                part_in = file_in_i['PartType' + str(spec_id)]
                                break
                    else:
                        # tried all files and still did not find particles of species
                        raise ValueError('! no {} particles in any snapshot files'.format(spec))
                else:
                    part_in = file_in['PartType' + str(spec_id)]

                props_print = []
                ignore_flag = False  # whether ignored any properties in the file
                for prop_in in part_in.keys():
                    if prop_in in properties:
                        prop = property_dict[prop_in]

                        # determine shape of prop array
                        if len(part_in[prop_in].shape) == 1:
                            prop_shape = part_number_tot
                        elif len(part_in[prop_in].shape) == 2:
                            prop_shape = [part_number_tot, part_in[prop_in].shape[1]]
                            if (prop_in == 'Metallicity' and element_indices is not None and
                                    element_indices != 'all'):
                                prop_shape = [part_number_tot, len(element_indices)]

                        # determine data type to store
                        prop_in_dtype = part_in[prop_in].dtype
                        if force_float32 and prop_in_dtype == 'float64':
                            prop_in_dtype = np.float32
                        else:
                            if prop == 'mass':
                                prop_in_dtype = np.float64  #added by Kareem (and ported by SGK)

                        # initialize to -1's
                        part[spec][prop] = np.zeros(prop_shape, prop_in_dtype) - 1

                        if prop == 'id':
                            # initialize so calling an un-itialized value leads to error
                            part[spec][prop] -= part_number_tot

                        if prop_in in property_dict:
                            props_print.append(property_dict[prop_in])
                        else:
                            props_print.append(prop_in)
                    else:
                        ignore_flag = True

                if ignore_flag:
                    props_print.sort()
                    self.say('read {:6}: {}'.format(spec, props_print))

                # special case: particle mass is fixed and given in mass array in header
                if 'Masses' in properties and 'Masses' not in part_in:
                    prop = property_dict['Masses']
                    part[spec][prop] = np.zeros(part_number_tot, dtype=np.float32)

        ## read properties for each species ----------
        # initial particle indices to assign to each species from each file
        part_indices_lo = np.zeros(len(self.species_read), dtype=np.int64)

        # loop over all files at given snapshot
        for file_i in range(header['file.number.per.snapshot']):
            # open i'th of multiple files for snapshot
            file_name_i = file_name.replace('.0.', '.{}.'.format(file_i))

            # open snapshot file
            with h5py.File(file_name_i, 'r') as file_in:
                if header['file.number.per.snapshot'] > 1:
                    self.say('from: ' + file_name_i.split('/')[-1])

                part_numbers_in_file = file_in['Header'].attrs['NumPart_ThisFile']

                # read particle properties
                for spec_i, spec in enumerate(self.species_read):
                    spec_id = self.species_dict[spec]
                    if part_numbers_in_file[spec_id] > 0:
                        part_in = file_in['PartType' + str(spec_id)]

                        part_index_lo = part_indices_lo[spec_i]
                        part_index_hi = part_index_lo + part_numbers_in_file[spec_id]

                        # check if mass of species is fixed, according to header mass array
                        if 'Masses' in properties and header['particle.masses'][spec_id] > 0:
                            prop = property_dict['Masses']
                            part[spec][prop][
                                part_index_lo:part_index_hi] = header['particle.masses'][spec_id]

                        for prop_in in part_in.keys():
                            if prop_in in properties:
                                prop = property_dict[prop_in]
                                if len(part_in[prop_in].shape) == 1:
                                    part[spec][prop][part_index_lo:part_index_hi] = part_in[prop_in]
                                elif len(part_in[prop_in].shape) == 2:
                                    if (prop_in == 'Metallicity' and element_indices is not None and
                                            element_indices != 'all'):
                                        prop_in = part_in[prop_in][:, element_indices]
                                    else:
                                        prop_in = part_in[prop_in]

                                    part[spec][prop][part_index_lo:part_index_hi, :] = prop_in

                        part_indices_lo[spec_i] = part_index_hi  # set indices for next file

        print()

        return part

    def adjust_particle_properties(
        self, part, header, particle_subsample_factor=None, separate_dark_lowres=True,
        sort_dark_by_id=False):
        '''
        Adjust properties for each species, including unit conversions, separating dark species by
        mass, sorting by id, and subsampling.

        Parameters
        ----------
        part : dictionary class : particle dictionary class
        header : dict : header dictionary
        particle_subsample_factor : int : factor to periodically subsample particles, to save memory
        separate_dark_lowres : boolean :
            whether to separate low-resolution dark matter into separate dicts according to mass
        sort_dark_by_id : boolean : whether to sort dark-matter particles by id
        '''
        # if dark.2 contains different masses (refinements), split into separate dicts
        species_name = 'dark.2'

        if species_name in part and 'mass' in part[species_name]:
            dark_lowres_masses = np.unique(part[species_name]['mass'])
            if dark_lowres_masses.size > 9:
                self.say('! warning: {} different masses of low-resolution dark matter'.format(
                         dark_lowres_masses.size))

            if separate_dark_lowres and dark_lowres_masses.size > 1:
                self.say('* separating low-res dark-matter by mass into separate dictionaries')
                dark_lowres = {}
                for prop in part[species_name]:
                    dark_lowres[prop] = np.array(part[species_name][prop])

                for dark_i, dark_mass in enumerate(dark_lowres_masses):
                    spec_indices = np.where(dark_lowres['mass'] == dark_mass)[0]
                    spec = 'dark.{}'.format(dark_i + 2)

                    part[spec] = ParticleDictionaryClass()

                    for prop in dark_lowres:
                        part[spec][prop] = dark_lowres[prop][spec_indices]
                    self.say('{}: {} particles'.format(spec, spec_indices.size))

                del(spec_indices)
                print()

        if sort_dark_by_id:
            # order dark-matter particles by id - should be conserved across snapshots
            self.say('* sorting the following dark particles by id:')
            for spec in part:
                if 'dark' in spec and 'id' in part[spec]:
                    indices_sorted = np.argsort(part[spec]['id'])
                    self.say('{}: {} particles'.format(spec, indices_sorted.size))
                    for prop in part[spec]:
                        part[spec][prop] = part[spec][prop][indices_sorted]
            del(indices_sorted)
            print()

        # apply unit conversions
        for spec in part:
            if 'position' in part[spec]:
                # convert to [kpc comoving]
                part[spec]['position'] /= header['hubble']

            if 'mass' in part[spec]:
                # convert to [M_sun]
                part[spec]['mass'] *= 1e10 / header['hubble']

            if 'bh.mass' in part[spec]:
                # convert to [M_sun]
                part[spec]['bh.mass'] *= 1e10 / header['hubble']

            if 'velocity' in part[spec]:
                # convert to [km / s physical]
                part[spec]['velocity'] *= np.sqrt(header['scalefactor'])

            if 'density' in part[spec]:
                # convert to [M_sun / kpc^3 physical]
                part[spec]['density'] *= (
                    1e10 / header['hubble'] / (header['scalefactor'] / header['hubble']) ** 3)

            if 'smooth.length' in part[spec]:
                # convert to [pc physical]
                part[spec]['smooth.length'] *= 1000 * header['scalefactor'] / header['hubble']
                # convert to Plummer softening - 2.8 is valid for cubic spline
                # alternately, to convert to Gaussian scale length, divide by 2
                part[spec]['smooth.length'] /= 2.8

            if 'form.scalefactor' in part[spec]:
                if header['is.cosmological']:
                    pass
                else:
                    part[spec]['form.scalefactor'] /= header['hubble']  # convert to [Gyr]

            if 'temperature' in part[spec]:
                # convert from [(km / s) ^ 2] to [Kelvin]
                # ignore small corrections from elements beyond He
                helium_mass_fracs = part[spec]['massfraction'][:, 1]
                ys_helium = helium_mass_fracs / (4 * (1 - helium_mass_fracs))
                mus = (1 + 4 * ys_helium) / (1 + ys_helium + part[spec]['electron.fraction'])
                molecular_weights = mus * ut.const.proton_mass
                part[spec]['temperature'] *= (
                    ut.const.centi_per_kilo ** 2 * (self.gas_eos - 1) * molecular_weights /
                    ut.const.boltzmann)
                del(helium_mass_fracs, ys_helium, mus, molecular_weights)

            if 'potential' in part[spec]:
                # convert from [km / s^2 comoving] to [km / s^2 physical]
                part[spec]['potential'] = part[spec]['potential'] / header['scalefactor']

        # renormalize so potential max = 0
        renormalize_potential = False
        if renormalize_potential:
            potential_max = 0
            for spec in part:
                if part[spec]['potential'].max() > potential_max:
                    potential_max = part[spec]['potential'].max()
            for spec in part:
                part[spec]['potential'] -= potential_max

        # sub-sample particles, for smaller memory
        if particle_subsample_factor > 1:
            self.say('* periodically subsampling all particles by factor = {}'.format(
                     particle_subsample_factor), end='\n\n')
            for spec in part:
                for prop in part[spec]:
                    part[spec][prop] = part[spec][prop][::particle_subsample_factor]

    def get_snapshot_file_name(self, directory, snapshot_index):
        '''
        Get name (with relative path) of file to read in.
        If multiple files per snapshot, get name of 0th one.

        Parameters
        ----------
        directory: string : directory to check for files
        snapshot_index : int : index of snapshot

        Returns
        -------
        path_file_name : string : file name (with relative path)
        '''
        directory = ut.io.get_path(directory)

        path_names, file_indices = ut.io.get_file_names(
            directory + self.snapshot_name_base, (int, float))

        if snapshot_index < 0:
            snapshot_index = file_indices[snapshot_index]  # allow negative indexing of snapshots
        elif snapshot_index not in file_indices:
            raise ValueError('cannot find snapshot index = {} in: {}'.format(
                             snapshot_index, path_names))

        path_name = path_names[np.where(file_indices == snapshot_index)[0][0]]

        if self.file_extension in path_name:
            # got actual file, so good to go
            path_file_name = path_name
        else:
            # got snapshot directory with multiple files, return only 0th one
            path_file_names = ut.io.get_file_names(path_name + '/' + self.snapshot_name_base)
            if len(path_file_names) and '.0.' in path_file_names[0]:
                path_file_name = path_file_names[0]
            else:
                raise ValueError('cannot find 0th snapshot file in ' + path_file_names)

        return path_file_name

<<<<<<< HEAD
    def read_snapshot_times(self, directory='.'):
        '''
        Read snapshot file that contains scale-factors[, redshifts, times, time spacings].
        Return as dictionary.

        Parameters
        ----------
        directory : string : directory of snapshot time file

        Returns
        -------
        Snapshot : dictionary class : snapshot information
        '''
        directory = ut.io.get_path(directory)

        Snapshot = ut.simulation.SnapshotClass()


        if os.path.isfile(ut.io.get_path(directory) + 'snapshot_times.txt'):
            Snapshot.read_snapshots('snapshot_times.txt', directory)
        elif os.path.isfile(ut.io.get_path(directory) + 'snapshot_scale-factors.txt'):
            Snapshot.read_snapshots('snapshot_scale-factors.txt', directory)
        elif os.path.isfile(ut.io.get_path(directory+'/../') + 'snapshot_times.txt'):
            Snapshot.read_snapshots('snapshot_times.txt', directory+'/../')
        elif os.path.isfile(ut.io.get_path(directory+'/../') + 'snapshot_scale-factors.txt'):
            Snapshot.read_snapshots('snapshot_scale-factors.txt', directory+'/../')
        else:
            raise ValueError('cannot find file of snapshot times in {} or in {}'.format(directory,directory+'/../'))

        # try:
        #     try:
        #         Snapshot.read_snapshots('snapshot_times.txt', directory)
        #     except IOError:
        #         Snapshot.read_snapshots('snapshot_scale-factors.txt', directory)
        # except Exception:
        #     raise IOError('cannot find file of snapshot times in {}'.format(directory))

        self.is_first_print = True

        return Snapshot

=======
>>>>>>> 148316c6
    def get_cosmology(
        self, directory='.', omega_lambda=None, omega_matter=None, omega_baryon=None, hubble=None,
        sigma_8=None, n_s=None):
        '''
        Get cosmological parameters, stored in Cosmology class.
        Read cosmological parameters from MUSIC initial condition config file.
        If cannot find file, assume AGORA cosmology as default.

        Parameters
        ----------
        directory : string : directory of simulation (where directory of initial conditions is)

        Returns
        -------
        Cosmology : class : stores cosmological parameters and functions
        '''
        def get_check_value(line, value_test=None):
            frac_dif_max = 0.01
            value = float(line.split('=')[-1].strip())
            if 'h0' in line:
                value /= 100
            if value_test is not None:
                frac_dif = np.abs((value - value_test) / value)
                if frac_dif > frac_dif_max:
                    print('! read {}, but previously assigned = {}'.format(line, value_test))
            return value

        if directory:
            # find MUSIC file, assuming named *.conf
            try:
                file_name_find = ut.io.get_path(directory) + '*/*.conf'
                file_name = ut.io.get_file_names(file_name_find)[0]
                self.say('* read cosmological parameters from: {}\n'.format(
                    file_name.strip('./')))
                # read cosmological parameters
                with open(file_name, 'r') as file_in:
                    for line in file_in:
                        line = line.lower().strip().strip('\n')  # ensure lowercase for safety
                        if 'omega_l' in line:
                            omega_lambda = get_check_value(line, omega_lambda)
                        elif 'omega_m' in line:
                            omega_matter = get_check_value(line, omega_matter)
                        elif 'omega_b' in line:
                            omega_baryon = get_check_value(line, omega_baryon)
                        elif 'h0' in line:
                            hubble = get_check_value(line, hubble)
                        elif 'sigma_8' in line:
                            sigma_8 = get_check_value(line, sigma_8)
                        elif 'nspec' in line:
                            n_s = get_check_value(line, n_s)

            except ValueError:
                self.say('! cannot find MUSIC config file: {}'.format(file_name_find.strip('./')))

        # AGORA box (use as default, if cannot find MUSIC config file)
        if omega_baryon is None or sigma_8 is None or n_s is None:
            self.say('! missing cosmological parameters, assuming values from AGORA box:')
            if omega_baryon is None:
                omega_baryon = 0.0455
                self.say('assuming omega_baryon = {}'.format(omega_baryon))
            if sigma_8 is None:
                sigma_8 = 0.807
                self.say('assuming sigma_8 = {}'.format(sigma_8))
            if n_s is None:
                n_s = 0.961
                self.say('assuming n_s = {}'.format(n_s))
            self.say('')

        Cosmology = ut.cosmology.CosmologyClass(
            omega_lambda, omega_matter, omega_baryon, hubble, sigma_8, n_s)

        return Cosmology

    def check_properties(self, part):
        '''
        Checks sanity of particle properties, print warning if they are outside given limits.

        Parameters
        ----------
        part : dictionary class : catalog of particles
        '''
        # limits of sanity
        prop_limit_dict = {
            'id': [0, 4e9],
            'id.child': [0, 4e9],
            'id.generation': [0, 4e9],
            'position': [0, 1e6],  # [kpc comoving]
            'velocity': [-1e5, 1e5],  # [km / s]
            'mass': [9, 3e10],  # [M_sun]
            'potential': [-1e9, 1e9],  # [M_sun]
            'temperature': [3, 1e9],  # [K]
            'density': [0, 1e14],  # [M_sun/kpc^3]
            'smooth.length': [0, 1e9],  # [kpc physical]
            'hydrogen.neutral.fraction': [0, 1],
            'sfr': [0, 1000],  # [M_sun/yr]
            'massfraction': [0, 1],
            'form.scalefactor': [0, 1],
        }

        mass_factor_wrt_median = 4  # mass should not vary by more than this!

        self.say('* checking sanity of particle properties')

        for spec in part:
            for prop in [k for k in prop_limit_dict if k in part[spec]]:
                if (part[spec][prop].min() < prop_limit_dict[prop][0] or
                        part[spec][prop].max() > prop_limit_dict[prop][1]):
                    self.say(
                        '! warning: {} {} [min, max] = [{}, {}]'.format(
                            spec, prop,
                            ut.io.get_string_from_numbers(part[spec][prop].min(), 3),
                            ut.io.get_string_from_numbers(part[spec][prop].max(), 3))
                    )
                elif prop is 'mass' and spec in ['star', 'gas', 'dark']:
                    m_min = np.median(part[spec][prop]) / mass_factor_wrt_median
                    m_max = np.median(part[spec][prop]) * mass_factor_wrt_median
                    if part[spec][prop].min() < m_min or part[spec][prop].max() > m_max:
                        self.say(
                            '! warning: {} {} [min, med, max] = [{}, {}, {}]'.format(
                                spec, prop,
                                ut.io.get_string_from_numbers(part[spec][prop].min(), 3),
                                ut.io.get_string_from_numbers(np.median(part[spec][prop]), 3),
                                ut.io.get_string_from_numbers(part[spec][prop].max(), 3))
                        )

        print()

    def assign_center(self, part, method='center-of-mass', compare_centers=False):
        '''
        Assign center position [kpc comoving] and velocity [km / s physical] to galaxy/halo,
        using stars for baryonic simulation or dark matter for dark matter simulation.

        Parameters
        ----------
        part : dictionary class : catalog of particles
        method : string : method of centering: 'center-of-mass', 'potential'
        compare_centers : boolean : whether to compare centers via center-of-mass v potential
        '''
        if 'star' in part and 'position' in part['star'] and len(part['star']['position']):
            spec_for_center = 'star'
            velocity_radius_max = 15
        elif 'dark' in part and 'position' in part['dark'] and len(part['dark']['position']):
            spec_for_center = 'dark'
            velocity_radius_max = 30
        else:
            self.say('! catalog not contain star or dark particles, so cannot assign center')
            return

        self.say('* assigning center of galaxy/halo:')

        if 'position' in part[spec_for_center]:
            # assign to overall dictionary
            part.center_position = ut.particle.get_center_position(
                part, spec_for_center, method, compare_centers=compare_centers)
            # assign to each species dictionary
            for spec in part:
                part[spec].center_position = part.center_position

            self.say('position = (', end='')
            ut.io.print_array(part.center_position, '{:.3f}', end='')
            print(') [kpc comoving]')

        if 'velocity' in part[spec_for_center]:
            # assign to overall dictionary
            part.center_velocity = ut.particle.get_center_velocity(
                part, spec_for_center, velocity_radius_max, part.center_position)
            # assign to each species dictionary
            for spec in part:
                part[spec].center_velocity = part.center_velocity

            self.say('velocity = (', end='')
            ut.io.print_array(part.center_velocity, '{:.1f}', end='')
            print(') [km / s]')

        print()

    def assign_principal_axes(self, part, distance_max=30, mass_percent=90):
        '''
        Assign principal axes (rotation vectors defined by moment of inertia tensor) to galaxy/halo,
        using stars for a baryonic simulation.

        Parameters
        ----------
        part : dictionary class : catalog of particles
        distance_max : float : maximum distance to select particles [kpc physical]
        mass_percent : float : keep particles within the distance that encloses mass percent
            [0, 100] of all particles within distance_max
        '''
        species_name = 'star'
        if species_name not in part or not len(part[species_name]['position']):
            self.say('! catalog not contain star particles, so cannot assign principal axes')
            return

        self.say('* assigning principal axes of galaxy/halo:')

        rotation_vectors, _eigen_values, axes_ratios = ut.particle.get_principal_axes(
            part, species_name, distance_max, mass_percent, scalarize=True, print_results=False)

        part.principal_axes_vectors = rotation_vectors
        part.principal_axes_ratios = axes_ratios
        for spec in part:
            part[spec].principal_axes_vectors = rotation_vectors
            part[spec].principal_axes_ratios = axes_ratios

        self.say('axis ratios: min/maj = {:.3f}, min/med = {:.3f}, med/maj = {:.3f}'.format(
                 axes_ratios[0], axes_ratios[1], axes_ratios[2]))

        print()

    def assign_orbit(
        self, part, species=['star'], center_position=None, center_velocity=None,
        include_hubble_flow=True):
        '''
        Assign derived orbital properties wrt single center to species.

        Parameters
        ----------
        part : dictionary class : catalog of particles at snapshot
        species : string or list : particle species to compute
        center_position : array : center position to use
        center_velocity : array : center velocity to use
        include_hubble_flow : boolean : whether to include hubble flow
        '''
        species = ut.particle.parse_species(part, species)

        self.say('* assigning orbital properties wrt galaxy/halo to {}'.format(species))

        orb = ut.particle.get_orbit_dictionary(
            part, species, center_position, center_velocity,
            include_hubble_flow=include_hubble_flow, scalarize=False)

        for spec in species:
            for prop in orb[spec]:
                part[spec]['host.' + prop] = orb[spec][prop]

    # write to file ----------
    def rewrite_snapshot(
        self, species='gas', action='delete', value_adjust=None,
        snapshot_value_kind='redshift', snapshot_value=0,
        simulation_directory='.', snapshot_directory='output/'):
        '''
        Read snapshot file[s].
        Rewrite, deleting given species.

        Parameters
        ----------
        species : string or list : name[s] of particle species to delete:
            'gas' = gas
            'dark' = dark matter at highest resolution
            'dark.2' = dark matter at lower resolution
            'star' = stars
            'blackhole' = black holes
            'bulge' or 'disk' = stars for non-cosmological run
        action : string : what to do to snapshot file: 'delete', 'velocity'
        value_adjust : float : value by which to adjust property (if not deleting)
        snapshot_value_kind : string : input snapshot number kind: 'index', 'redshift'
        snapshot_value : int or float : index (number) of snapshot file
        simulation_directory : root directory of simulation
        snapshot_directory: string : directory of snapshot files within simulation_directory
        '''
        if np.isscalar(species):
            species = [species]  # ensure is list

        ## read information about snapshot times ----------
        simulation_directory = ut.io.get_path(simulation_directory)
        snapshot_directory = simulation_directory + ut.io.get_path(snapshot_directory)

        Snapshot = ut.simulation.read_snapshot_times(simulation_directory)
        snapshot_index = Snapshot.parse_snapshot_value(snapshot_value_kind, snapshot_value)

        file_name = self.get_snapshot_file_name(snapshot_directory, snapshot_index)
        self.say('* read header from: ' + file_name.replace('./', ''), end='\n\n')

        ## read header ----------
        # open snapshot file and parse header
        with h5py.File(file_name, 'r+') as file_in:
            header = file_in['Header'].attrs  # load header dictionary

            ## read and delete input species ----------
            for file_i in range(header['NumFilesPerSnapshot']):
                # open i'th of multiple files for snapshot
                file_name_i = file_name.replace('.0.', '.{}.'.format(file_i))
                file_in = h5py.File(file_name_i, 'r+')

                self.say('read particles from: ' + file_name_i.split('/')[-1])

                if 'delete' in action:
                    part_number_in_file = header['NumPart_ThisFile']
                    part_number = header['NumPart_Total']

                # read and delete particle properties
                for _spec_i, spec in enumerate(species):
                    spec_id = self.species_dict[spec]
                    spec_in = 'PartType' + str(spec_id)
                    self.say('adjusting species = {}'.format(spec))

                    if 'delete' in action:
                        self.say('deleting species = {}'.format(spec))

                        # zero numbers in header
                        part_number_in_file[spec_id] = 0
                        part_number[spec_id] = 0

                        # delete properties
                        #for prop in file_in[spec_in]:
                        #    del(file_in[spec_in + '/' + prop])
                        #    self.say('  deleting {}'.format(prop))

                        del(file_in[spec_in])

                    elif 'velocity' in action and value_adjust:
                        dimension_index = 2  # boost velocity along z-axis
                        self.say('  boosting velocity along axis.{} by {:.1f} km/s'.format(
                                 dimension_index, value_adjust))
                        velocities = file_in[spec_in + '/' + 'Velocities']
                        scalefactor = 1 / (1 + header['Redshift'])
                        velocities[:, 2] += value_adjust / np.sqrt(scalefactor)
                        #file_in[spec_in + '/' + 'Velocities'] = velocities

                    print()

                if 'delete' in action:
                    header['NumPart_ThisFile'] = part_number_in_file
                    header['NumPart_Total'] = part_number


Read = ReadClass()


#===================================================================================================
# write snapshot text file
#===================================================================================================
def write_snapshot_text(part):
    '''
    Write snapshot to text file, one file per species.

    Parameters
    ----------
    part : dictionary class : catalog of particles at snapshot
    '''
    spec_name = 'dark'
    file_name = 'snapshot_{}_{}.txt'.format(part.snapshot['index'], spec_name)
    part_spec = part[spec_name]

    with open(file_name, 'w') as file_out:
        file_out.write(
            '# id mass[M_sun] distance_wrt_host(x,y,z)[kpc] velocity_wrt_host(x,y,z)[km/s]\n')

        for pi in range(len(part_spec['id'])):
            file_out.write(
                '{} {:.3e} {:.3f} {:.3f} {:.3f} {:.1f} {:.1f} {:.1f}\n'.format(
                    part_spec['id'][pi], part_spec['mass'][pi],
                    part_spec.prop('host.distance', pi)[0], part_spec.prop('host.distance', pi)[1],
                    part_spec.prop('host.distance', pi)[2],
                    part_spec.prop('host.velocity', pi)[0], part_spec.prop('host.velocity', pi)[1],
                    part_spec.prop('host.velocity', pi)[2],
                )
            )

    spec_name = 'gas'
    file_name = 'snapshot_{}_{}.txt'.format(part.snapshot['index'], spec_name)
    part_spec = part[spec_name]

    with open(file_name, 'w') as file_out:
        file_out.write(
            '# id mass[M_sun] distance_wrt_host(x,y,z)[kpc] velocity_wrt_host(x,y,z)[km/s] ' +
            'density[M_sun/kpc^3] temperature[K]\n')

        for pi in range(len(part_spec['id'])):
            file_out.write(
                '{} {:.3e} {:.3f} {:.3f} {:.3f} {:.1f} {:.1f} {:.1f} {:.2e} {:.2e}\n'.format(
                    part_spec['id'][pi], part_spec['mass'][pi],
                    part_spec.prop('host.distance', pi)[0], part_spec.prop('host.distance', pi)[1],
                    part_spec.prop('host.distance', pi)[2],
                    part_spec.prop('host.velocity', pi)[0], part_spec.prop('host.velocity', pi)[1],
                    part_spec.prop('host.velocity', pi)[2],
                    part_spec['density'][pi], part_spec['temperature'][pi],
                )
            )

    spec_name = 'star'
    file_name = 'snapshot_{}_{}.txt'.format(part.snapshot['index'], spec_name)
    part_spec = part[spec_name]

    with open(file_name, 'w') as file_out:
        file_out.write(
            '# id mass[M_sun] distance_wrt_host(x,y,z)[kpc] velocity_wrt_host(x,y,z)[km/s] ' +
            'age[Gyr]\n')

        for pi in range(len(part_spec['id'])):
            file_out.write(
                '{} {:.3e} {:.3f} {:.3f} {:.3f} {:.1f} {:.1f} {:.1f} {:.3f}\n'.format(
                    part_spec['id'][pi], part_spec['mass'][pi],
                    part_spec.prop('host.distance', pi)[0], part_spec.prop('host.distance', pi)[1],
                    part_spec.prop('host.distance', pi)[2],
                    part_spec.prop('host.velocity', pi)[0], part_spec.prop('host.velocity', pi)[1],
                    part_spec.prop('host.velocity', pi)[2],
                    part_spec.prop('age', pi),
                )
            )


#===================================================================================================
# write Efficient Binary Format (EBF) file for Galaxia
#===================================================================================================
def write_ebf_file(part=None, distance_limits=[0, 300]):
    '''
    Take Gizmo snapshot, write stars to Efficient Binary Format (EBF) file to use in Galaxia.

    Parameters
    ----------
    part : dictionary class : catalog of particles at snapshot
    distance_limits : list : min and max distance from center to keep particles [kpc physical]
    '''
    import ebf  # @UnresolvedImport

    if part is None:
        part = Read.read_snapshots('star', 'redshift', 0, element_indices=None, assign_center=True)

    Read.assign_orbit(part, 'star')

    # get particles within the selection region
    part_indices = ut.particle.get_indices_within_distances(part, 'star', distance_limits)

    # determine the plane of the stellar disk
    distance_max = 12  # [kpc physical]
    eigen_vectors, _eigen_values, _axis_ratios = ut.coordinate.get_principal_axes(
        part['star']['host.distance.vector'][part['star']['host.distance'] < distance_max])

    # rotate/shift phase-space coordinates to be wrt galaxy center
    positions = ut.coordinate.get_coordinates_rotated(
        part['star']['host.distance.vector'][part_indices], eigen_vectors)
    velocities = ut.coordinate.get_coordinates_rotated(
        part['star']['host.velocity.vector'][part_indices], eigen_vectors)

    file_name = 'galaxia_stars_{}.ebf'.format(part.snapshot['index'])

    # phase-space coordinates
    ebf.write(file_name, '/pos3', positions, 'w')  # [kpc comoving}
    ebf.write(file_name, '/vel3', velocities, 'a')  # [km/s]

    # stellar age (time since formation) [Gyr]
    ebf.write(file_name, '/age', part['star'].prop('age', part_indices), 'a')
    ebf.write(file_name, '/mass', part['star'].prop('mass', part_indices), 'a')  # [Msun]

    # TODO: store vector with all metallicities (10xN array)
    ebf.write(file_name, '/feh', part['star'].prop('metallicity.iron', part_indices), 'a')
    ebf.write(
        file_name, '/alpha',
        part['star'].prop('metallicity.magnesium - metallicity.iron', part_indices), 'a')

    # id of star particles
    ebf.write(file_name, '/parentid', part['star']['id'][part_indices], 'a')<|MERGE_RESOLUTION|>--- conflicted
+++ resolved
@@ -1198,7 +1198,6 @@
 
         return path_file_name
 
-<<<<<<< HEAD
     def read_snapshot_times(self, directory='.'):
         '''
         Read snapshot file that contains scale-factors[, redshifts, times, time spacings].
@@ -1240,8 +1239,6 @@
 
         return Snapshot
 
-=======
->>>>>>> 148316c6
     def get_cosmology(
         self, directory='.', omega_lambda=None, omega_matter=None, omega_baryon=None, hubble=None,
         sigma_8=None, n_s=None):
