#!/usr/bin/env python3

'''
Read Gizmo snapshots, intended for use with FIRE-2 simulations.

@author: Andrew Wetzel <arwetzel@gmail.com>, Shea Garrison-Kimmel <sheagk@gmail.com>, Andrew Emerick <aemerick11@gmail.com>


Units: unless otherwise noted, all quantities are in (combinations of):
    mass [M_sun]
    position [kpc comoving]
    distance, radius [kpc physical]
    velocity [km / s]
    time [Gyr]
    magnetic field [Gauss]
    elemental abundance [mass fraction]


Reading a snapshot

Within a simulation directory, read all particles in a snapshot at redshift 0 via:
    part = gizmo.io.Read.read_snapshots('all', 'redshift', 0)
part is a dictionary, with a key for each particle species. So, access star particle dictionary via:
    part['star']
part['star'] is dictionary, with each property of particles as a key. For example:
    part['star']['mass']
returns a numpy array of masses, one for each star particle, while
    part['star']['position']
returns a numpy array of positions, of dimension particle_number x 3.

If you want the code to compute and store the principal axes ratios and rotation tensor,
computed via the moment of inertia tensor of the tellar distribution (disk) of each host galaxy:
    part = gizmo.io.Read.read_snapshots('all', 'redshift', 0, assign_hosts_rotation=True)


Particle species

The available particle species in a cosmological simulation are:
    part['dark'] : dark matter at the highest resolution
    part['dark2'] : dark matter at lower resolution (outside of the zoom-in region)
    part['gas'] : gas
    part['star'] : stars
    part['blackhole'] : black holes (if the simulation contains them)


Default/stored particle properties

Access these via:
    part[species_name][property_name]
For example:
    part['star']['position']

All particle species have the following properties:
    'id' : ID (indexing starts at 0)
    'position' : 3-D position, along simulations's (arbitrary) x,y,z grid [kpc comoving]
    'velocity' : 3-D velocity, along simulations's (arbitrary) x,y,z grid [km / s peculiar]
    'mass' : mass [M_sun]
    'potential' : potential (computed via all particles in the box) [km^2 / s^2 physical]

Star and gas particles also have additional IDs (because gas can split):
    'id.child' : child ID
    'id.generation' : generation ID
These are initialized to 0 for all gas particles.
Each time a gas particle splits into 2, the 'self' particle retains id.child, while the other
particle gets id.child += 2 ^ id.generation.
Both particles then get id.generation += 1.
Star particles inherit these from their progenitor gas particles.
Caveat: this allows a maximum of 30 generations, then its resets to 0.
Thus, particles with id.generation > 30 are not unique anymore.

Star and gas particles also have:
    'massfraction' : fraction of the mass that is in different elemental abundances,
        stored as an array for each particle, with indexes as follows:
        0 = all metals (everything not H, He)
        1 = He, 2 = C, 3 = N, 4 = O, 5 = Ne, 6 = Mg, 7 = Si, 8 = S, 9 = Ca, 10 = Fe

Star particles also have:
  'form.scalefactor' : expansion scale-factor when the star particle formed [0 to 1]

Gas particles also have:
    'temperature' : [K]
    'density' : [M_sun / kpc^3]
    'size' : kernel (smoothing) length [kpc physical]
    'electron.fraction' : free-electron number per proton, averaged over mass of gas particle
    'hydrogen.neutral.fraction' : fraction of hydrogen that is neutral (not ionized)
    'sfr' : instantaneous star formation rate [M_sun / yr]
    'magnetic.field' : 3-D vector of magnetic field [Gauss]


Derived properties

part is a ParticleDictionaryClass that can compute derived properties on the fly.
Call derived (or stored) properties via:
    part[species_name].prop(property_name)
For example:
    part['star'].prop('metallicity.fe')
You also can call stored properties via part[species_name].prop(property_name).
It will know that it is a stored property and return as is.
For example, part['star'].prop('position') is the same as part['star']['position'].

See ParticleDictionaryClass.prop() for full options for parsing of derived properties.
Some useful examples:

    part[species_name].prop('host.distance') :
        3-D distance from primary galaxy center along simulation's (arbitrary) x,y,z [kpc physical]
    part[species_name].prop('host.distance.total') : total (scalar) distance [kpc physical]
    part[species_name].prop('host.distance.principal') :
        3-D distance aligned with the galaxy principal (major, intermed, minor) axes [kpc physial]
    part[species_name].prop('host.distance.principal.cylindrical') :
        same, but in cylindrical coordinates [kpc physical]:
            along the major axes R (positive definite)
            azimuthal angle phi (0 to 2 * pi)
            vertical height wrt the disk Z (signed)

    part[species_name].prop('host.velocity') :
        3-D velocity wrt primary galaxy center along simulation's (arbitrary) x,y,z axes [km / s]
    part[species_name].prop('host.velocity.total') : total (scalar) velocity [km / s]
    part[species_name].prop('host.velocity.principal') :
        3-D velocity aligned with the galaxy principal (major, intermed, minor) axes [km / s]
    part[species_name].prop('host.distance.principal.cylindrical') :
        same, but in cylindrical coordinates [km / s]:
            along the major axes v_R (signed)
            along the azimuth v_phi )signed)
            along the vertical wrt the disk v_Z (signed)

    part['star'].prop('form.time') : time of the Universe when star particle formed [Gyr]
    part['star'].prop('age') :
        age of star particle at current snapshot (current_time - formation_time) [Gyr]

    part['star'].prop('form.mass') : mass of star particle when it formed [M_sun]
    part['star'].prop('mass.loss') : mass loss since formation of star particle [M_sun]

    part['gas'].prop('number.density') :
        gas number density, assuming solar metallicity [hydrogen atoms / cm^3]

    part['gas' or 'star'].prop('metallicity.iron') :
        iron abundance [Fe/H] :=
            log10((mass_iron / mass_hydrogen)_particle / (mass_iron / mass_hydrogen)_sun)
        as scaled to Solar (Asplund et al 2009)
        this works for all abundances: 'metallicity.carbon', 'metallicity.magnesium', etc
    part['gas' or 'star'].prop('metallicity.magnesium - metallicity.iron') : [Mg/Fe]
        also can compute arithmetic combinations

    part['gas' or 'star'].prop('mass.hydrogen') : total hydrogen mass in particle [M_sun]
    part['gas' or 'star'].prop('mass.oxygen') : total oxygen mass in particle [M_sun]
    etc
'''

import os
import collections
import h5py
import numpy as np
import copy

import utilities as ut
from . import gizmo_default

# --------------------------------------------------------------------------------------------------
# particle dictionary class
# --------------------------------------------------------------------------------------------------
class ParticleDictionaryClass(dict):
    '''
    Dictionary class to store particle data.
    This functions like a normal dictionary in terms of storing default properties of particles,
    but it also allows greater flexibility, storing additional meta-data (such as snapshot
    information and cosmological parameters) and calling derived quantities via .prop().
    '''

    def __init__(self, simulation_directory = '.'):
        # use to translate between element name and index in element table
        self.element_dict = collections.OrderedDict()
        self.element_dict['metals'] = self.element_dict['total'] = 0
        self.element_dict['helium'] = self.element_dict['he'] = 1
        self.element_dict['carbon'] = self.element_dict['c'] = 2
        self.element_dict['nitrogen'] = self.element_dict['n'] = 3
        self.element_dict['oxygen'] = self.element_dict['o'] = 4
        self.element_dict['neon'] = self.element_dict['ne'] = 5
        self.element_dict['magnesium'] = self.element_dict['mg'] = 6
        self.element_dict['silicon'] = self.element_dict['si'] = 7
        self.element_dict['sulphur'] = self.element_dict['s'] = 8
        self.element_dict['calcium'] = self.element_dict['ca'] = 9
        self.element_dict['iron'] = self.element_dict['fe'] = 10

        # for age tracer post-processing (if available)
        self._yield_table = None
        self.ageprop = ut.simulation.read_agetracer_times(directory = simulation_directory)

        # use if read only subset of elemental abundances
        self.element_pointer = np.arange(len(self.element_dict) // 2)

        self.info = {}
        self.snapshot = {}
        self.Snapshot = None
        self.Cosmology = None
        self.host = {
            'position': [],
            'velocity': [],
            'rotation': [],
            'axis.ratios': [],
        }
        self.MassLoss = None

    def prop(self, property_name='', indices=None, dict_only=False):
        '''
        Get property, either from self dictionary or derive.
        Can compute basic mathematical manipulations, for example:
            'log temperature', 'temperature / density', 'abs position'

        Parameters
        ----------
        property_name : str : name of property
        indices : array : indices of particles to select
        dict_only : bool : require property_name to be in self's dict - avoids endless recursion

        Returns
        -------
        values : float or array : depending on dimensionality of input indices
        '''
        # parsing general to all catalogs ----------
        property_name = property_name.strip()  # strip white space

        # if input is in self dictionary, return as is
        if property_name in self:
            if indices is not None:
                return self[property_name][indices]
            else:
                return self[property_name]
        elif dict_only:
            raise KeyError(f'property = {property_name} is not in self\'s dictionary')

        # math relation, combining more than one property
        if (
            '/' in property_name
            or '*' in property_name
            or '+' in property_name
            or '-' in property_name
        ):
            prop_names = property_name

            for delimiter in ['/', '*', '+', '-']:
                if delimiter in property_name:
                    prop_names = prop_names.split(delimiter)
                    break

            if len(prop_names) == 1:
                raise KeyError(f'not sure how to parse property = {property_name}')

            # make copy so not change values in input catalog
            prop_values = np.array(self.prop(prop_names[0], indices))

            for prop_name in prop_names[1:]:
                if '/' in property_name:
                    if np.isscalar(prop_values):
                        if self.prop(prop_name, indices) == 0:
                            prop_values = np.nan
                        else:
                            prop_values = prop_values / self.prop(prop_name, indices)
                    else:
                        masks = self.prop(prop_name, indices) != 0
                        prop_values[masks] = (
                            prop_values[masks] / self.prop(prop_name, indices)[masks]
                        )
                        masks = self.prop(prop_name, indices) == 0
                        prop_values[masks] = np.nan
                if '*' in property_name:
                    prop_values = prop_values * self.prop(prop_name, indices)
                if '+' in property_name:
                    prop_values = prop_values + self.prop(prop_name, indices)
                if '-' in property_name:
                    prop_values = prop_values - self.prop(prop_name, indices)

            if prop_values.size == 1:
                prop_values = np.float(prop_values)

            return prop_values

        # math transformation of single property
        if property_name[:3] == 'log':
            return ut.math.get_log(self.prop(property_name.replace('log', ''), indices))

        if property_name[:3] == 'abs':
            return np.abs(self.prop(property_name.replace('abs', ''), indices))

        # parsing specific to this catalog ----------
        # stellar mass loss
        if ('mass' in property_name and 'form' in property_name) or 'mass.loss' in property_name:
            if self.MassLoss is None:
                from . import gizmo_star

                self.MassLoss = gizmo_star.MassLossClass()

            # fractional mass loss since formation
            values = self.MassLoss.get_mass_loss_fraction_from_spline(
                self.prop('age', indices) * 1000,
                metal_mass_fractions=self.prop('massfraction.metals', indices),
            )

            if 'mass.loss' in property_name:
                if 'fraction' in property_name:
                    pass
                else:
                    values *= self.prop('mass', indices, dict_only=True) / (1 - values)  # mass loss
            elif 'mass' in property_name and 'form' in property_name:
                values = self.prop('mass', indices, dict_only=True) / (1 - values)  # formation mass

            return values

        # mass of element
        if 'mass.' in property_name:
            # mass from individual element
            values = self.prop('mass', indices, dict_only=True) * self.prop(
                property_name.replace('mass.', 'massfraction.'), indices
            )

            if property_name == 'mass.hydrogen.neutral':
                # mass from neutral hydrogen (excluding helium, metals, and ionized hydrogen)
                values = values * self.prop('hydrogen.neutral.fraction', indices, dict_only=True)

            return values

        # elemental abundance
        if 'massfraction.' in property_name or 'metallicity.' in property_name:
            # special cases
            if 'massfraction.hydrogen' in property_name or property_name == 'massfraction.h':
                # special case: mass fraction of hydrogen (excluding helium and metals)
                values = (
                    1
                    - self.prop('massfraction.total', indices)
                    - self.prop('massfraction.helium', indices)
                )

                if (
                    property_name == 'massfraction.hydrogen.neutral'
                    or property_name == 'massfraction.h.neutral'
                ):
                    # mass fraction of neutral hydrogen (excluding helium, metals, and ionized)
                    values = values * self.prop('hydrogen.neutral.fraction', indices)

                return values

            elif 'agetracers.' in property_name or 'agetracer.' in property_name:

                if self.ageprop.info['flag_agetracers'] == 0:
                    raise RuntimeError("Post-process age tracer element field requested but no age tracer model found to exist")

                if self._yield_table is None:
                    raise RuntimeError("Post-process age tracer element field requested but no yield table set")

                # compute the yield for given element
                age_element = property_name.split('.')[-1]

                if age_element != 'alpha':

                    # make sure element name can be found in table
                    # check for both full element names and symbols in case
                    # table list only has one or the other and not both
                    if not (age_element in self._postprocess_elements):
                        element_found = False

                        if age_element in ut.constant.element_symbol_from_name.keys():
                            element_found = ut.constant.element_symbol_from_name[age_element] in self._postprocess_elements

                            if element_found:
                                age_element = ut.constant.element_symbol_from_name[age_element]

                        if age_element in ut.constant.element_name_from_symbol.keys():
                            element_found = ut.constant.element_name_from_symbol[age_element] in self._postprocess_elements

                            if element_found:
                                age_element = ut.constant.element_name_from_symbol[age_element]

                        if not element_found:
                            raise KeyError(f'not sure how to parse property = {property_name} as age tracer for element {age_element}'+\
                                            'the current yield table has the following elements available: ', self._postprocess_elements)

                if age_element == 'alpha':
                    return np.mean(
                        [
                            self.prop('metallicity.agetracer.o', indices),
                            self.prop('metallicity.agetracer.mg', indices),
                            self.prop('metallicity.agetracer.si', indices),
                            self.prop('metallicity.agetracer.ca', indices),
                        ],
                        0,
                    )

                # get index corresponding to the element name in table
                age_element_index = self._postprocess_elements.index(age_element)

                # first and last indices for age tracer Metallicity fields in output
                start_index = self.ageprop.info['metallicity_start']
                end_index   = self.ageprop.info['metallicity_end']
                if indices is None:
                    values = self['massfraction'][:,start_index:end_index+1]
                else:
                    values = self['massfraction'][indices, start_index:end_index+1]


                values =   np.sum( values * self._yield_table[:,age_element_index], axis=1)  #*\
#                        (  self.prop('mass', indices, dict_only=True)) # in code, tracers are stored as mass fractions
                                                                # so need to be multiplied by particle mass
                                                                # in code units as a correction factor

                if hasattr(self,'_initial_abundances'):
                    values = values + self._initial_abundances[age_element]
                else:
                    print("no initial abundances")

                if 'metallicity.' in property_name:
                    values = ut.math.get_log(
                                 values / ut.constant.sun_composition[age_element]['massfraction']
                    )



                return values

            elif 'alpha' in property_name:
                return np.mean(
                    [
                        self.prop('metallicity.o', indices),
                        self.prop('metallicity.mg', indices),
                        self.prop('metallicity.si', indices),
                        self.prop('metallicity.ca', indices),
                    ],
                    0,
                )


            # normal cases
            element_index = None
            for prop_name in property_name.split('.'):
                if prop_name in self.element_dict:
                    element_index = self.element_pointer[self.element_dict[prop_name]]
                    element_name = prop_name
                    break

            if element_index is None:
                raise KeyError(f'not sure how to parse property = {property_name}')

            if indices is None:
                values = self['massfraction'][:, element_index]
            else:
                values = self['massfraction'][indices, element_index]

            if 'metallicity.' in property_name:
                values = ut.math.get_log(
                    values / ut.constant.sun_composition[element_name]['massfraction']
                )

            return values

        if 'number.density' in property_name:
            values = (
                self.prop('density', indices, dict_only=True)
                * ut.constant.proton_per_sun
                * ut.constant.kpc_per_cm ** 3
            )

            if 'hydrogen' in property_name:
                # number density of hydrogen, using actual hydrogen mass of each particle [cm ^ -3]
                values = values * self.prop('massfraction.hydrogen', indices)
            else:
                # number density of 'hydrogen', assuming solar metallicity for particles [cm ^ -3]
                values = values * ut.constant.sun_hydrogen_mass_fraction

            return values

        if 'size' in property_name:
            # default size := inter-particle spacing = mass / density [kpc]
            f = (np.pi / 3) ** (1 / 3) / 2  # 0.5077, converts from default size to full extent

            if 'size' in self:
                values = self.prop('size', indices, dict_only=True)
            else:
                values = (
                    self.prop('mass', indices, dict_only=True)
                    / self.prop('density', indices, dict_only=True)
                ) ** (1 / 3)

            if 'plummer' in property_name:
                # convert to plummer equivalent
                values = values / f / 2.8
            elif 'max' in property_name:
                # convert to maximum extent of kernel (radius of compact support)
                values = values / f

            if '.pc' in property_name:
                # convert to [pc]
                values = values * 1000

            return values

        if 'volume' in property_name:
            # volume := mass / density [kpc^3]
            if 'size' in self:
                return self.prop('size', indices, dict_only=True) ** 3
            else:
                return self.prop('mass', indices, dict_only=True) / self.prop(
                    'density', indices, dict_only=True
                )

            if '.pc' in property_name:
                # convert to [pc^3]
                values = values * 1e9

        if 'magnetic' in property_name and (
            'energy' in property_name or 'pressure' in property_name
        ):
            # magnetic field: energy density = pressure = B^2 / (8 pi) [erg / cm^3]
            values = self.prop('magnetic.field', indices, dict_only=True)
            values = np.sum(values ** 2, 1) / (8 * np.pi)

            if 'energy' in property_name and 'density' not in property_name:
                # total energy in magnetic field [erg]
                values = values * self.prop('volume', indices) * ut.constant.cm_per_kpc ** 3

            return values

        if 'cosmicray.energy.density' in property_name:
            # energy density in cosmic rays [erg / cm^3]
            return self.prop('cosmicray.energy', indices, dict_only=True) / (
                self.prop('volume', indices) * ut.constant.cm_per_kpc ** 3
            )

        # if 'photon.energy.density' in property_name:
        #    return self.prop('cosmicray.energy', indices, dict_only=True) / (
        #        self.prop('volume', indices) * ut.constant.cm_per_kpc ** 3
        #    )

        # internal energy of the gas
        # undo the conversion from internal energy -> temperature
        if 'internal.energy' in property_name:
            helium_mass_fracs = self.prop('massfraction.helium')
            gas_eos = 5.0 / 3
            ys_helium = helium_mass_fracs / (4 * (1 - helium_mass_fracs))
            mus = (1 + 4 * ys_helium) / (1 + ys_helium + self.prop('electron.fraction'))
            molecular_weights = mus * ut.constant.proton_mass

            values = self.prop('temperature') / (
                ut.constant.centi_per_kilo ** 2
                * (gas_eos - 1)
                * molecular_weights
                / ut.constant.boltzmann
            )

            return values

        # formation time or coordinates
        if (
            ('form.' in property_name or property_name == 'age')
            and 'host' not in property_name
            and 'distance' not in property_name
            and 'velocity' not in property_name
        ):
            if property_name == 'age' or ('time' in property_name and 'lookback' in property_name):
                # look-back time (stellar age) to formation
                values = self.snapshot['time'] - self.prop('form.time', indices)
            elif 'time' in property_name:
                # time (age of universe) of formation
                values = self.Cosmology.get_time(
                    self.prop('form.scalefactor', indices, dict_only=True), 'scalefactor'
                )
            elif 'redshift' in property_name:
                # redshift of formation
                values = 1 / self.prop('form.scalefactor', indices, dict_only=True) - 1
            elif 'snapshot' in property_name:
                # snapshot index immediately after formation
                # increase formation scale-factor slightly for safety, because scale-factors of
                # written snapshots do not exactly coincide with input scale-factors
                padding_factor = 1 + 1e-7
                values = self.Snapshot.get_snapshot_indices(
                    'scalefactor',
                    np.clip(
                        self.prop('form.scalefactor', indices, dict_only=True) * padding_factor,
                        0,
                        1,
                    ),
                    round_kind='up',
                )

            return values

        # distance or velocity wrt the host galaxy/halo
        if 'host' in property_name and (
            'distance' in property_name
            or 'velocity' in property_name
            or 'acceleration' in property_name
        ):
            if 'host.near.' in property_name:
                host_name = 'host.near.'
                host_index = 0
            elif 'host.' in property_name or 'host1.' in property_name:
                host_name = 'host.'
                host_index = 0
            elif 'host2.' in property_name:
                host_name = 'host2.'
                host_index = 1
            elif 'host3.' in property_name:
                host_name = 'host3.'
                host_index = 2
            else:
                raise ValueError(f'cannot identify host name in {property_name}')

            if 'form.' in property_name:
                # special case: coordinates wrt primary host *at formation*
                if 'distance' in property_name:
                    # 3-D distance vector wrt primary host at formation
                    values = self.prop('form.' + host_name + 'distance', indices, dict_only=True)
                elif 'velocity' in property_name:
                    # 3-D velocity vectory wrt host at formation
                    values = self.prop('form.' + host_name + 'velocity', indices, dict_only=True)
            else:
                # general case: coordinates wrt primary host at current snapshot
                if 'distance' in property_name:
                    # 3-D distance vector wrt primary host at current snapshot
                    values = ut.coordinate.get_distances(
                        self.prop('position', indices, dict_only=True),
                        self.host['position'][host_index],
                        self.info['box.length'],
                        self.snapshot['scalefactor'],
                    )  # [kpc physical]
                elif 'velocity' in property_name:
                    # 3-D velocity, includes the Hubble flow
                    values = ut.coordinate.get_velocity_differences(
                        self.prop('velocity', indices, dict_only=True),
                        self.host['velocity'][host_index],
                        self.prop('position', indices, dict_only=True),
                        self.host['position'][host_index],
                        self.info['box.length'],
                        self.snapshot['scalefactor'],
                        self.snapshot['time.hubble'],
                    )
                elif 'acceleration' in property_name:
                    # 3-D acceleration
                    values = self.prop('acceleration', indices, dict_only=True)

                if 'principal' in property_name:
                    # align with host principal axes
                    assert (
                        len(self.host['rotation']) > 0
                    ), 'must assign hosts principal axes rotation tensor!'
                    values = ut.coordinate.get_coordinates_rotated(
                        values, self.host['rotation'][host_index]
                    )

            if '.cyl' in property_name or '.spher' in property_name:
                # convert to cylindrical or spherical coordinates
                if '.cyl' in property_name:
                    coordinate_system = 'cylindrical'
                elif '.spher' in property_name:
                    coordinate_system = 'spherical'

                if 'distance' in property_name:
                    values = ut.coordinate.get_positions_in_coordinate_system(
                        values, 'cartesian', coordinate_system
                    )
                elif 'velocity' in property_name or 'acceleration' in property_name:
                    if 'form.' in property_name:
                        # special case: coordinates wrt primary host *at formation*
                        distance_vectors = self.prop(
                            'form.' + host_name + 'distance', indices, dict_only=True
                        )
                    elif 'principal' in property_name:
                        distance_vectors = self.prop(host_name + 'distance.principal', indices)
                    else:
                        distance_vectors = self.prop(host_name + 'distance', indices)
                    values = ut.coordinate.get_velocities_in_coordinate_system(
                        values, distance_vectors, 'cartesian', coordinate_system
                    )

            # compute total (scalar) quantity
            if '.total' in property_name:

                if len(values.shape) == 1:
                    shape_pos = 0
                else:
                    shape_pos = 1
                values = np.sqrt(np.sum(values ** 2, shape_pos))

            return values

        if '.total' in property_name:
            # compute total (scalar) value from 3-D (for velocity, acceleration, magnetic field)
            prop_name = property_name.replace('.total', '')
            try:
                values = self.prop(prop_name, indices)
                values = np.sqrt(np.sum(values ** 2, 1))
                return values
            except ValueError:
                pass

        # should not get this far without a return
        raise KeyError(f'not sure how to parse property = {property_name}')


    def set_initial_abundances(self, initial_abundances):
        '''
        For use with post-processing of elemental abundances with age
        tracer model. Sets the initial abundances to add to the returned age tracer
        values.

        Parameters
        ----------

        initial_abundances : dict :
            Dictionary with keys matching element names and values corresponding
            to the initial mass fractions for that element. Excluded elements
            will be given an initial abundance of zero by default.
        '''

        if self._postprocess_elements is None:
            print("Yield table (set_yield_table) must be set first")
            raise RuntimeError

        self._initial_abundances = {}

        # set initial values in both element name and
        # symbol for versatility
        for e in self._postprocess_elements:
            self._initial_abundances[e] = 0.0
            if e != 'metals' and (not ('rprocess' in e)):
                self._initial_abundances[ut.constant.element_map_name_symbol[e]]=0.0

        # set actual values in both name and symbol
        for e in initial_abundances:
            self._initial_abundances[e] = initial_abundances[e]
            if e != 'metals' and (not ('rprocess' in e)):
                self._initial_abundances[ut.constant.element_map_name_symbol[e]]=initial_abundances[e]

        for k in self.keys():
            self[k]._initial_abundances = self._initial_abundances

        return

    def set_yield_table(self, yield_table, elements):
        '''
        For use with post-processing of elemental abundances with age tracer model.
        Sets the yield table to use in generating the fields along with some error checking.

        Parameters
        -----------
        yield_table : ndarray, float :
            A 2-d numpy array containing the yield table scalings to map the age tracer field
            values to individual element yields in each bin. Each element should contain the
            mass produced of a given element in each time bin per solar mass of star formation
            (see gizmo_agetracers.py for more information). First axis should be the number of
            age bins and second the number of elements.

        elements : list, str
            Element names corresponding to the elements available in the yield table
        '''

        if np.shape(yield_table)[0] != self.ageprop.info['num_tracers']:
            raise ValueError("Yield table provided does not have correct dimensions. First dimension "+\
                             "should be %i not %i"%(self.ageprop.info['num_tracers'], np.shape(yield_table)[0]))

        if np.shape(yield_table)[1] != len(elements):
            raise ValueError("Yield table provided does not have correct dimensions. Second "+\
                             "dimension (%i) should match provided elements length (%i)"%(np.shape(yield_table)[1],len(elements)))

        self._yield_table          = copy.deepcopy(yield_table)
        self._postprocess_elements = copy.deepcopy(elements)

        # make sure individual particle types can access this
        # information (shallow copies only)
        for k in self.keys():
            self[k]._yield_table          = self._yield_table
            self[k]._postprocess_elements = self._postprocess_elements
            self[k].ageprop               = self.ageprop

        return

    @property
    def yield_table(self):
        return self._yield_table


# --------------------------------------------------------------------------------------------------
# read
# --------------------------------------------------------------------------------------------------
class ReadClass(ut.io.SayClass):
    '''
    Read Gizmo snapshot[s].
    '''

    def __init__(self, snapshot_name_base=gizmo_default.snapshot_name_base, verbose=True):
        '''
        Set properties for snapshot files.

        Parameters
        ----------
        snapshot_name_base : str : name base of snapshot files/directories
        verbose : bool : whether to print diagnostics
        '''
        from . import gizmo_track

        self.gizmo_track = gizmo_track

        # this format avoids accidentally reading text file that contains snapshot indices
        self.snapshot_name_base = snapshot_name_base
        if '*' not in self.snapshot_name_base:
            self.snapshot_name_base += '*'
        self.file_extension = '.hdf5'

        self.gas_eos = 5 / 3  # assumed equation of state of gas

        # create ordered dictionary to convert particle species name to its id,
        # set all possible species, and set the order in which to read species
        self.species_dict = collections.OrderedDict()
        # dark-matter species
        self.species_dict['dark'] = 1  # dark matter at highest resolution
        self.species_dict['dark2'] = 2  # dark matter at all lower resolutions
        # baryon species
        self.species_dict['gas'] = 0
        self.species_dict['star'] = 4
        self.species_dict['blackhole'] = 5

        self.species_all = tuple(self.species_dict.keys())
        self.species_read = list(self.species_all)

        self.verbose = verbose

    def read_snapshots(
        self,
        species='all',
        snapshot_value_kind='index',
        snapshot_values=gizmo_default.snapshot_index,
        simulation_directory=gizmo_default.simulation_directory,
        snapshot_directory=gizmo_default.snapshot_directory,
        track_directory=gizmo_default.track_directory,
        simulation_name='',
        properties='all',
        element_indices=None,
        particle_subsample_factor=None,
        separate_dark_lowres=False,
        sort_dark_by_id=False,
        convert_float32=False,
        host_number=1,
        assign_hosts=True,
        assign_hosts_rotation=False,
        assign_orbits=False,
        assign_formation_coordinates=False,
        assign_pointers=False,
        check_properties=True,
    ):
        '''
        Read given properties for given particle species from simulation snapshot file[s].
        Can read single snapshot or multiple snapshots.
        If single snapshot, return as dictionary class;
        if multiple snapshots, return as list of dictionary classes.

        Parameters
        ----------
        species : str or list : name[s] of particle species:
            'all' = all species in file
            'dark' = dark matter at highest resolution
            'dark2' = dark matter at lower resolution
            'gas' = gas
            'star' = stars
            'blackhole' = black holes, if run contains them
        snapshot_value_kind : str :
            input snapshot number kind: 'index', 'redshift', 'scalefactor'
        snapshot_values : int or float or list thereof :
            index[s] or redshift[s] or scale-factor[s] of snapshot[s]
        simulation_directory : str : directory of simulation
        snapshot_directory: str : directory of snapshot files within simulation_directory
        track_directory : str :
            directory of files for particle pointers, formation coordinates, and host coordinates
        simulation_name : str : name to store for future identification
        properties : str or list : name[s] of particle properties to read - options:
            'all' = all species in file
            otherwise, choose subset from among property_dict
        element_indices : int or list : indices of elemental abundances to keep
            note: 0 = total metals, 1 = helium, 10 = iron, None or 'all' = read all elements
        particle_subsample_factor : int : factor to periodically subsample particles, to save memory
        separate_dark_lowres : bool :
            whether to separate low-resolution dark matter into separate dicts according to mass
        sort_dark_by_id : bool : whether to sort dark-matter particles by id
        convert_float32 : bool : whether to convert all floats to 32 bit to save memory
        host_number : int : number of hosts to assign and compute coordinates relative to
        assign_hosts : bool or str : whether to assign coordinates of each host
            if a string, tells the code which method to use:
                'track' : reads host coordinates from track/star_form_coordinates_600.hdf5, compiled
                    during particle tracking using only stars that are in each host at z = 0
                'halo' : reads host halo coordinates from halo/rockstar_dm/catalog_hdf5/
                'mass' or 'potential' or 'massfraction.metals': assign coordinates during read in
                    via iterative zoom-in, weighting each particle by that property
            if True (default), will try a few methods in the following order of preference:
                if a baryonic simulation (or input species_name='star'), try 'track' then 'mass'
                if a DM-only simulations (or input species_name='dark'), try 'halo' then 'mass'
        assign_hosts_rotation : bool :
            whether to assign principal axes ratios and rotation tensor of each host galaxy/halo
        assign_orbits : booelan : whether to assign orbital properties wrt each host galaxy/halo
        assign_formation_coordinates : bool :
            whether to assign to stars their coordindates wrt each host galaxy at formation
        assign_pointers : bool :
            whether to assign pointers for tracking particles from z = 0 to this snapshot
        check_properties : bool : whether to check sanity of particle properties after read in

        Returns
        -------
        parts : dictionary or list thereof :
            if single snapshot, return as dictionary, else if multiple snapshots, return as list
        '''
        # parse input species to read
        if species == 'all' or species == ['all'] or not species:
            # read all species in snapshot
            species = self.species_all
        else:
            # read subsample of species in snapshot
            if np.isscalar(species):
                species = [species]  # ensure is list
            # check if input species names are valid
            for spec_name in list(species):
                if spec_name not in self.species_dict:
                    species.remove(spec_name)
                    self.say(f'! not recognize input species = {spec_name}')
        self.species_read = list(species)

        # read information about snapshot times
        simulation_directory = ut.io.get_path(simulation_directory)
        snapshot_directory = ut.io.get_path(snapshot_directory)

        if assign_hosts:
            # if 'elvis' is in simulation directory name, force 2 hosts
            host_number = ut.catalog.get_host_number_from_directory(
                host_number, simulation_directory, os
            )

        Snapshot = ut.simulation.read_snapshot_times(simulation_directory, self.verbose)
        snapshot_values = ut.array.arrayize(snapshot_values)

        parts = []  # list to store particle dictionaries

        # read all input snapshots
        for snapshot_value in snapshot_values:
            snapshot_index = Snapshot.parse_snapshot_values(
                snapshot_value_kind, snapshot_value, self.verbose
            )

            # read header from snapshot file
            header = self.read_header(
                simulation_directory, snapshot_directory, 'index', snapshot_index, simulation_name
            )

            if not header['cosmological']:
                header['scalefactor'] = 1.0

            # read particles from snapshot file[s]
            part = self.read_particles(
                simulation_directory,
                snapshot_directory,
                'index',
                snapshot_index,
                properties,
                element_indices,
                convert_float32,
                header,
            )

            # read/get (additional) cosmological parameters
            # if header['cosmological']:
            part.Cosmology = self.get_cosmology(
                simulation_directory,
                header['omega_lambda'],
                header['omega_matter'],
                hubble=header['hubble'],
            )
            for spec_name in part:
                part[spec_name].Cosmology = part.Cosmology

            # assign auxilliary information to particle dictionary class
            # store header dictionary
            part.info = header
            for spec_name in part:
                part[spec_name].info = part.info

            # adjust properties for each species
            self.adjust_particle_properties(
                part, header, particle_subsample_factor, separate_dark_lowres, sort_dark_by_id
            )

            # check sanity of particle properties read in
            if check_properties:
                self.check_properties(part)

            # store information about snapshot time
            if header['cosmological']:
                time = part.Cosmology.get_time(header['redshift'], 'redshift')
                part.snapshot = {
                    'index': snapshot_index,
                    'redshift': header['redshift'],
                    'scalefactor': header['scalefactor'],
                    'time': time,
                    'time.lookback': part.Cosmology.get_time(0) - time,
                    'time.hubble': (
                        ut.constant.Gyr_per_sec
                        / part.Cosmology.get_hubble_parameter(header['redshift'])
                    ),
                }
            else:
                part.snapshot = {
                    'index': snapshot_index,
                    'redshift': 0,
                    'scalefactor': 1.0,
                    'time': header['time'],
                    'time.lookback': 0,
                    'time.hubble': None,
                }

            for spec_name in part:
                part[spec_name].snapshot = part.snapshot

            # store information on all snapshot times
            part.Snapshot = Snapshot
            for spec_name in part:
                part[spec_name].Snapshot = part.Snapshot

            # check for and store information about r-process enerichment:
            num_rprocess = 0
            rprocess_start = None
            if part.info['has.metals'] > 11:
                # if > 11 we may have r-process (assuming the hard-coded default 11 elements for FIRE)
                if (part.ageprop.info['flag_agetracers'] > 0):
                    # if 11 then we don't have any rproc
                    if part.ageprop.info['metallicity_start'] == 11:
                        rprocess_start = -1
                        num_rprocess   = 0
                    else:
                        rprocess_start = 11
                        num_rprocess   = part.ageprop.info['metallicity_start'] - 11
                else:
                    rprocess_start = 11
                    num_rprocess = part.info['has.metals'] - 11

            if num_rprocess < 0:
                raise RuntimeError("Getting negative number of r-process fields. Need to check things")

            part.info['has.rprocess']   = num_rprocess
            part.info['rprocess_start'] = rprocess_start

            # now do a bit of a hack to get the rprocess fields accessed the same way as the elements
            if (part.info['has.rprocess'] > 0):
                # generate new keys in the elementdict for these
                # labelled unexciting names. using both rprocessN and rN just
                # to keep this exactly the same style as the elements
                for n in np.arange(0, part.info['has.rprocess'],1):
                    part.element_dict['rprocess%i'%(n)] = part.element_dict['r%i'%(n)] = part.info['rprocess_start'] + n
                part.element_pointer = np.arange(len(part.element_dict)//2)

                # make sure this info progates (should probably do this at the part level, not here)
                if len(list(part.keys())) > 0:
                    for k in part.keys():
                        for n in np.arange(0, part.info['has.rprocess'],1):
                          part[k].element_dict['rprocess%i'%(n)] = part[k].element_dict['r%i'%(n)] = part[k].info['rprocess_start'] + n
                    part[k].element_pointer = np.arange(len(part[k].element_dict)//2)

            # store each host's position, velocity, principal axes rotation tensor + axis ratios
            # store as dictionary of lists to accommodate multiple hosts
            # these already were initialized for the overlal particle class, but useful to
            # store in each species dictionary as well
            for spec_name in part:
                part[spec_name].host = {
                    'position': [],
                    'velocity': [],
                    'rotation': [],
                    'axis.ratios': [],
                }

            if assign_hosts:
                self.assign_hosts_coordinates(
                    part,
                    method=assign_hosts,
                    host_number=host_number,
                    simulation_directory=simulation_directory,
                    track_directory=track_directory,
                )

                # check if already read rotation tensors from particle tracking file
                if assign_hosts_rotation and len(part.host['rotation']) == 0:
                    self.assign_hosts_rotation(part)

            if assign_formation_coordinates:
                # assign coordinates wrt each host galaxy at formation
                ParticleCoordinate = self.gizmo_track.ParticleCoordinateClass(
                    simulation_directory=simulation_directory, track_directory=track_directory
                )
                ParticleCoordinate.io_hosts_and_formation_coordinates(part)

            if assign_pointers:
                # assign star and gas particle pointers from z = 0 to this snapshot
                ParticlePointer = self.gizmo_track.ParticlePointerClass(
                    simulation_directory=simulation_directory, track_directory=track_directory
                )
                ParticlePointer.io_pointers(part)

            # store orbital properties wrt each host galaxy/halo
            if assign_orbits and ('velocity' in properties or properties == 'all'):
                self.assign_orbits(part, 'star', part.host['position'], part.host['velocity'])

            # if read only 1 snapshot, return as particle dictionary instead of list
            if len(snapshot_values) == 1:
                parts = part
            else:
                parts.append(part)
                print()

        return parts

    def read_snapshots_simulations(
        self,
        species='all',
        snapshot_value_kind='index',
        snapshot_value=gizmo_default.snapshot_index,
        simulation_directories=[],
        snapshot_directory=gizmo_default.snapshot_directory,
        track_directory=gizmo_default.track_directory,
        properties='all',
        element_indices=[0, 1, 6, 10],
        assign_hosts=True,
        assign_hosts_rotation=False,
        assign_orbits=False,
        assign_formation_coordinates=False,
        assign_pointers=False,
        check_properties=True,
    ):
        '''
        Read snapshots at the same redshift from different simulations.
        Return as list of dictionaries.

        Parameters
        ----------
        species : str or list : name[s] of particle species to read
        snapshot_value_kind : str :
            input snapshot number kind: 'index', 'redshift', 'scalefactor'
        snapshot_value : int or float : index or redshift or scale-factor of snapshot
        simulation_directories : list or dict :
            list of simulation directories, or dict of simulation_directories: simulation_names
        snapshot_directory: str : directory of snapshot files within simulation_directory
        track_directory : str :
            directory of files for particle pointers, formation coordinates, and host coordinates
        properties : str or list : name[s] of properties to read
        element_indices : int or list : indices of elements to read
        assign_hosts : bool or str : whether to assign host coordinates
            if a string, tells the code which method to use:
                'track' : reads host coordinates from track/star_form_coordinates_600.hdf5, compiled
                    during particle tracking using only stars that are in each host at z = 0
                'halo' : reads host halo coordinates from halo/rockstar_dm/catalog_hdf5/
                'mass' or 'potential' : assign coordinates during read in via iterative zoom-in,
                    weighting each particle by that property
            if True (default), will try a few methods in the following order of preference:
                if a baryonic simulation (or input species_name='star'), try 'track' then 'mass'
                if a DM-only simulations (or input species_name='dark'), try 'halo' then 'mass'
        assign_hosts_rotation : bool :
            whether to assign principal axes rotation tensor of each host galaxy/halo
        assign_orbits : booelan : whether to assign orbital properties wrt each host galaxy/halo
        assign_formation_coordinates : bool :
            whether to assign to stars their coordindates wrt each host galaxy at formation
        assign_pointers : bool :
            whether to assign pointers for tracking particles from z = 0 to this snapshot
        check_properties : bool : whether to check sanity of particle properties after read in

        Returns
        -------
        parts : list of dictionaries
        '''
        # parse list of directories
        if isinstance(simulation_directories, dict):
            pass
        elif isinstance(simulation_directories, list) or isinstance(simulation_directories, tuple):
            if np.ndim(simulation_directories) not in [1, 2]:
                raise ValueError(
                    f'not sure how to parse simulation_directories = {simulation_directories}'
                )
            elif np.ndim(simulation_directories) == 1:
                # assign null names
                simulation_directories = {
                    simulation_directory: '' for simulation_directory in simulation_directories
                }
            elif np.ndim(simulation_directories) == 2:
                simulation_directories = {
                    simulation_directory[0]: simulation_directory[1]
                    for simulation_directory in simulation_directories
                }
        else:
            raise ValueError(
                f'not sure how to parse simulation_directories = {simulation_directories}'
            )

        # first pass, read only header, to check that can read all simulations
        bad_snapshot_value = 0
        for simulation_directory in simulation_directories:
            simulation_name = simulation_directories[simulation_directory]
            try:
                _ = self.read_header(
                    simulation_directory,
                    snapshot_directory,
                    snapshot_value_kind,
                    snapshot_value,
                    simulation_name,
                )
            except IOError:
                self.say(
                    '! cannot read snapshot header at {} = {:.3f} in {}'.format(
                        snapshot_value_kind, snapshot_value, simulation_directory
                    )
                )
                bad_snapshot_value += 1

        if bad_snapshot_value:
            self.say(f'\n! cannot read {bad_snapshot_value} snapshots')
            return

        parts = []
        simulation_directories_read = []
        for simulation_directory in simulation_directories:
            simulation_name = simulation_directories[simulation_directory]
            try:
                part = self.read_snapshots(
                    species,
                    snapshot_value_kind,
                    snapshot_value,
                    simulation_directory,
                    snapshot_directory,
                    track_directory,
                    simulation_name,
                    properties,
                    element_indices,
                    assign_hosts=assign_hosts,
                    assign_hosts_rotation=assign_hosts_rotation,
                    assign_orbits=assign_orbits,
                    assign_formation_coordinates=assign_formation_coordinates,
                    assign_pointers=assign_pointers,
                    check_properties=check_properties,
                )
            except IOError:
                self.say(
                    f'! cannot read snapshot {snapshot_value_kind}={snapshot_value} in'
                    + ' {simulation_directory}'
                )
                part = None

            if part is not None:
                if assign_orbits and 'velocity' in properties:
                    self.assign_orbits(part, 'gas')

                parts.append(part)
                simulation_directories_read.append(simulation_directory)

        if len(parts) == 0:
            self.say(f'! cannot read any snapshots at {snapshot_value_kind} = {snapshot_value}')
            return

        if 'mass' in properties and 'star' in part:
            for part, simulationdirectory in zip(parts, simulation_directories_read):
                print(
                    '{}\n* M_star simulation = {} Msun\n'.format(
                        simulationdirectory,
                        ut.io.get_string_from_numbers(part['star']['mass'].sum(), 2, True),
                    )
                )

        return parts

    def read_header(
        self,
        simulation_directory=gizmo_default.simulation_directory,
        snapshot_directory=gizmo_default.snapshot_directory,
        snapshot_value_kind='index',
        snapshot_value=gizmo_default.snapshot_index,
        simulation_name='',
        snapshot_block_index=0,
        verbose=True,
    ):
        '''
        Read header from snapshot file.

        Parameters
        ----------
        snapshot_value_kind : str : input snapshot number kind: 'index', 'redshift'
        snapshot_value : int or float : index (number) of snapshot file
        simulation_directory : str : directory of simulation
        snapshot_directory: str : directory of snapshot files within simulation_directory
        simulation_name : str : name to store for future identification
        snapshot_block_index : int : index of file block (if multiple files per snapshot)
        verbose : bool : whether to print number of particles in snapshot

        Returns
        -------
        header : dictionary class : header dictionary
        '''
        # convert name in snapshot's header dictionary to custom name preference
        header_dict = {
            # 6-element array of number of particles of each type in file
            'NumPart_ThisFile': 'particle.numbers.in.file',
            # 6-element array of total number of particles of each type (across all files)
            'NumPart_Total': 'particle.numbers.total',
            'NumPart_Total_HighWord': 'particle.numbers.total.high.word',
            # mass of each particle species, if all particles are same
            # (= 0 if they are different, which is usually true)
            'MassTable': 'particle.masses',
            'Time': 'time',  # [Gyr/h]
            'BoxSize': 'box.length',  # [kpc/h comoving]
            'Redshift': 'redshift',
            # number of file blocks per snapshot
            'NumFilesPerSnapshot': 'file.number.per.snapshot',
            'Omega0': 'omega_matter',
            'OmegaLambda': 'omega_lambda',
            'HubbleParam': 'hubble',
            'Flag_Sfr': 'has.star.formation',
            'Flag_Cooling': 'has.cooling',
            'Flag_StellarAge': 'has.star.age',
            'Flag_Metals': 'has.metals',
            'Flag_Feedback': 'has.feedback',
            'Flag_DoublePrecision': 'has.double.precision',
            'Flag_IC_Info': 'has.ic.info',
            'Flag_AgeTracers': 'has.age.tracer',
            # level of compression of snapshot file
            'CompactLevel': 'compression.level',
            'Compactify_Version': 'compression.version',
            'ReadMe': 'compression.readme',
        }

        header = {}  # dictionary to store header information

        # parse input values
        simulation_directory = ut.io.get_path(simulation_directory)
        snapshot_directory = simulation_directory + ut.io.get_path(snapshot_directory)

        if snapshot_value_kind != 'index':
            Snapshot = ut.simulation.read_snapshot_times(simulation_directory, self.verbose)
            snapshot_index = Snapshot.parse_snapshot_values(
                snapshot_value_kind, snapshot_value, self.verbose
            )
        else:
            snapshot_index = snapshot_value

        path_file_name = self.get_snapshot_file_names_indices(
            snapshot_directory, snapshot_index, snapshot_block_index
        )

        self._is_first_print = True
        self.say('* reading header from:  {}'.format(path_file_name.lstrip('./')), verbose)

        # open snapshot file
        with h5py.File(path_file_name, 'r') as file_read:
            header_read = file_read['Header'].attrs  # load header dictionary

            for prop_read_name in header_read:
                prop_name = header_dict[prop_read_name]
                header[prop_name] = header_read[prop_read_name]  # transfer to custom header dict

        # determine whether simulation is cosmological
        if (
            0 < header['hubble'] < 1
            and 0 < header['omega_matter'] <= 1
            and 0 < header['omega_lambda'] <= 1
        ):
            header['cosmological'] = True
        else:
            header['cosmological'] = False
            self.say('assuming that simulation is not cosmological', verbose)
            self.say(
                'read h = {:.3f}, omega_matter_0 = {:.3f}, omega_lambda_0 = {:.3f}'.format(
                    header['hubble'], header['omega_matter'], header['omega_lambda']
                ),
                verbose,
            )

        # convert header quantities
        if header['cosmological']:
            header['scalefactor'] = float(header['time'])
            del header['time']
            header['box.length/h'] = float(header['box.length'])
            header['box.length'] /= header['hubble']  # convert to [kpc comoving]
        else:
            header['time'] /= header['hubble']  # convert to [Gyr]

        self.say('snapshot contains the following number of particles:', verbose)
        # keep only species that have any particles
        read_particle_number = 0
        for spec_name in ut.array.get_list_combined(self.species_all, self.species_read):
            spec_id = self.species_dict[spec_name]
            self.say(
                '  {:9s} (id = {}): {} particles'.format(
                    spec_name, spec_id, header['particle.numbers.total'][spec_id]
                ),
                verbose,
            )

            if header['particle.numbers.total'][spec_id] > 0:
                read_particle_number += header['particle.numbers.total'][spec_id]
            elif spec_name in self.species_read:
                self.species_read.remove(spec_name)

        if read_particle_number <= 0:
            raise OSError(f'snapshot file[s] contain no particles of species = {self.species_read}')

        # check if simulation contains baryons
        header['baryonic'] = False
        for spec_name in self.species_all:
            if 'dark' not in spec_name:
                if header['particle.numbers.total'][self.species_dict[spec_name]] > 0:
                    header['baryonic'] = True
                    break

        # assign simulation name
        if not simulation_name and simulation_directory != './':
            simulation_name = simulation_directory.split('/')[-2]
            simulation_name = simulation_name.replace('_', ' ')
            simulation_name = simulation_name.replace('res', 'r')
        header['simulation.name'] = simulation_name

        header['catalog.kind'] = 'particle'

        self.say('', verbose)

        return header

    def read_particles(
        self,
        simulation_directory=gizmo_default.simulation_directory,
        snapshot_directory=gizmo_default.snapshot_directory,
        snapshot_value_kind='index',
        snapshot_value=gizmo_default.snapshot_index,
        properties='all',
        element_indices=None,
        convert_float32=False,
        header=None,
    ):
        '''
        Read particles from snapshot file[s].

        Parameters
        ----------
        simulation_directory : str : directory of simulation
        snapshot_directory: str : directory of snapshot files within simulation_directory
        snapshot_value_kind : str : input snapshot number kind: 'index', 'redshift'
        snapshot_value : int or float : index (number) of snapshot file
        properties : str or list : name[s] of particle properties to read - options:
            'all' = all species in file
            otherwise, choose subset from among property_dict
        element_indices : int or list : indices of elements to keep
            note: 0 = total metals, 1 = helium, 10 = iron, None or 'all' = read all elements
        convert_float32 : bool : whether to convert all floats to 32 bit to save memory

        Returns
        -------
        part : dictionary class : catalog of particles
        '''
        # convert name in snapshot's particle dictionary to custon name preference
        # if comment out any prop, will not read it
        property_dict = {
            # all particles ----------
            'ParticleIDs': 'id',  # indexing starts at 0
            'Coordinates': 'position',
            'Velocities': 'velocity',
            'Masses': 'mass',
            'Potential': 'potential',
            # grav acceleration for dark matter and stars, grav + hydro acceleration for gas
            'Acceleration': 'accelerdation',
            # particles with adaptive smoothing
            #'AGS-Softening': 'kernel.length',  # for gas, this is same as SmoothingLength
            # gas particles ----------
            'InternalEnergy': 'temperature',
            'Density': 'density',
            'SmoothingLength': 'size',  # size of kernel (smoothing) length
            # average free-electron number per proton, averaged over mass of gas particle
            'ElectronAbundance': 'electron.fraction',
            # fraction of hydrogen that is neutral (not ionized)
            'NeutralHydrogenAbundance': 'hydrogen.neutral.fraction',
            'StarFormationRate': 'sfr',  # [M_sun / yr]
            'MagneticField': 'magnetic.field',  # 3-D magnetic field [Gauss]
            # divergence of magnetic field (for testing)
            #'DivergenceOfMagneticField': 'magnetic.field.div',
            #'DivBcleaningFunctionGradPhi': 'magnetic.field.clean.func.grad.phi', # 3-D
            #'DivBcleaningFunctionPhi': 'magnetic.field.clean.func.phi', # 1-D
            # N_frequencies-D array, total energy of radiation in each frequency bin [erg]
            'PhotonEnergy': 'photon.energy',
            'CosmicRayEnergy': 'cosmicray.energy',  # energy of cosmic rays [erg]
            #'SoundSpeed': 'sound.speed',
            # star/gas particles ----------
            # id.generation and id.child initialized to 0 for all gas particles
            # each time a gas particle splits into two:
            #   'self' particle retains id.child, other particle gets id.child += 2 ^ id.generation
            #   both particles get id.generation += 1
            # allows maximum of 30 generations, then restarts at 0
            #   thus, particles with id.child > 2^30 are not unique anymore
            'ParticleChildIDsNumber': 'id.child',
            'ParticleIDGenerationNumber': 'id.generation',
            # mass fraction of individual elements ----------
            # 0 = all metals (everything not H, He)
            # 1 = He, 2 = C, 3 = N, 4 = O, 5 = Ne, 6 = Mg, 7 = Si, 8 = S, 9 = Ca, 10 = Fe
            #
            'Metallicity': 'massfraction',
            # star particles ----------
            # 'time' when star particle formed
            # for cosmological runs, = scale-factor; for non-cosmological runs, = time [Gyr/h]
            'StellarFormationTime': 'form.scalefactor',
            # black hole particles ----------
            'BH_Mass': 'blackhole.mass',
            'BH_Mdot': 'blackhole.accretion.rate',
            'BH_Mass_AlphaDisk': 'blackhole.disk.mass',
            'BH_AccretionLength': 'blackhole.accretion.length',
            'BH_NProgs': 'blackhole.prog.number',
        }

        # dictionary class to store properties for particle species
        part = ParticleDictionaryClass(simulation_directory)
        # part = ut.array.DictClass()

        # parse input list of properties to read
        if 'all' in properties or not properties:
            properties = list(property_dict.keys())
        else:
            if np.isscalar(properties):
                properties = [properties]  # ensure is list
            # make safe list of properties to read
            properties_temp = []
            for prop_name in list(properties):
                prop_name = str.lower(prop_name)
                if 'massfraction' in prop_name or 'metallicity' in prop_name:
                    prop_name = 'massfraction'  # this has several aliases, so ensure default name
                for prop_read_name in property_dict:
                    if prop_name in [
                        str.lower(prop_read_name),
                        str.lower(property_dict[prop_read_name]),
                    ]:
                        properties_temp.append(prop_read_name)
            properties = properties_temp
            del properties_temp

        if 'InternalEnergy' in properties:
            # need helium mass fraction and electron fraction to compute temperature
            for prop_name in np.setdiff1d(['ElectronAbundance', 'Metallicity'], properties):
                properties.append(prop_name)

        # parse other input values
        simulation_directory = ut.io.get_path(simulation_directory)
        snapshot_directory = simulation_directory + ut.io.get_path(snapshot_directory)

        if snapshot_value_kind != 'index':
            Snapshot = ut.simulation.read_snapshot_times(simulation_directory, self.verbose)
            snapshot_index = Snapshot.parse_snapshot_values(
                snapshot_value_kind, snapshot_value, self.verbose
            )
        else:
            snapshot_index = snapshot_value

        if not header:
            header = self.read_header(
                simulation_directory, snapshot_directory, 'index', snapshot_index,
            )

        path_file_name = self.get_snapshot_file_names_indices(snapshot_directory, snapshot_index)

        self.say(f'* reading species: {self.species_read}')

        # open snapshot file
        with h5py.File(path_file_name, 'r') as file_read:
            part_numbers_in_file = file_read['Header'].attrs['NumPart_ThisFile']

            # initialize arrays to store each prop for each species
            for spec_name in self.species_read:
                spec_id = self.species_dict[spec_name]
                part_number_tot = header['particle.numbers.total'][spec_id]

                # add species to particle dictionary
                part[spec_name] = ParticleDictionaryClass(simulation_directory)

                # set element pointers if reading only subset of elements
                if (
                    element_indices is not None
                    and len(str(element_indices)) > 0
                    and str(element_indices) != 'all'
                ):
                    if np.isscalar(element_indices):
                        element_indices = [element_indices]

                    # need hydrogen if calculating temperature
                    if 'InternalEnergy' in properties and 1 not in element_indices:
                        element_indices = np.r_[element_indices, 1]

                    for element_i, element_index in enumerate(element_indices):
                        part[spec_name].element_pointer[element_index] = element_i

                # check if snapshot file happens not to have particles of this species
                if part_numbers_in_file[spec_id] > 0:
                    part_read = file_read['PartType' + str(spec_id)]
                else:
                    # this scenario should occur only for multi-file snapshot
                    if header['file.number.per.snapshot'] == 1:
                        raise OSError(f'no {spec_name} particles in snapshot file')

                    # need to read in other snapshot files until find one with particles of species
                    for file_i in range(1, header['file.number.per.snapshot']):
                        file_name_i = path_file_name.replace('.0.', f'.{file_i}.')
                        # try each snapshot file
                        with h5py.File(file_name_i, 'r') as file_read_i:
                            part_numbers_in_file_i = file_read_i['Header'].attrs['NumPart_ThisFile']
                            if part_numbers_in_file_i[spec_id] > 0:
                                # found one
                                part_read = file_read_i['PartType' + str(spec_id)]
                                break
                    else:
                        # tried all files and still did not find particles of species
                        raise OSError(f'no {spec_name} particles in any snapshot file')

                props_print = []
                ignore_flag = False  # whether ignored any properties in the file
                for prop_read_name in part_read.keys():
                    if prop_read_name in properties:
                        prop_name = property_dict[prop_read_name]

                        # determine shape of prop array
                        if len(part_read[prop_read_name].shape) == 1:
                            prop_shape = part_number_tot
                        elif len(part_read[prop_read_name].shape) == 2:
                            prop_shape = [part_number_tot, part_read[prop_read_name].shape[1]]
                            if (
                                prop_read_name == 'Metallicity'
                                and element_indices is not None
                                and str(element_indices) != 'all'
                            ):
                                prop_shape = [part_number_tot, len(element_indices)]

                        # determine data type to store
                        prop_read_dtype = part_read[prop_read_name].dtype
                        if convert_float32 and prop_read_dtype == 'float64':
                            prop_read_dtype = np.float32
                        # elif prop == 'mass':
                        #    prop_read_dtype = np.float64  # added by Kareem (and ported by SGK)

                        # initialize to -1's
                        part[spec_name][prop_name] = np.zeros(prop_shape, prop_read_dtype) - 1

                        if prop_name == 'id':
                            # initialize so calling an un-itialized value leads to error
                            part[spec_name][prop_name] -= part_number_tot

                        if prop_read_name in property_dict:
                            props_print.append(property_dict[prop_read_name])
                        else:
                            props_print.append(prop_read_name)
                    else:
                        ignore_flag = True

                if ignore_flag:
                    props_print.sort()
                    self.say(f'* reading {spec_name} properties: {props_print}')

                # special case: particle mass is fixed and given in mass array in header
                if 'Masses' in properties and 'Masses' not in part_read:
                    prop_name = property_dict['Masses']
                    part[spec_name][prop_name] = np.zeros(part_number_tot, dtype=np.float32)

        # read properties for each species ----------
        # initial particle indices to assign to each species from each file
        part_indices_lo = np.zeros(len(self.species_read), dtype=np.int64)

        if header['file.number.per.snapshot'] == 1:
            self.say('* reading particles from:\n    {}'.format(path_file_name.lstrip('./')))
        else:
            self.say('* reading particles from:')

        # loop over all file blocks at given snapshot
        for file_i in range(header['file.number.per.snapshot']):
            # open i'th of multiple files for snapshot
            file_name_i = path_file_name.replace('.0.', f'.{file_i}.')

            # open snapshot file
            with h5py.File(file_name_i, 'r') as file_in:
                if header['file.number.per.snapshot'] > 1:
                    self.say('  ' + file_name_i.split('/')[-1])

                part_numbers_in_file = file_in['Header'].attrs['NumPart_ThisFile']

                # read particle properties
                for spec_i, spec_name in enumerate(self.species_read):
                    spec_id = self.species_dict[spec_name]
                    if part_numbers_in_file[spec_id] > 0:
                        part_read = file_in['PartType' + str(spec_id)]

                        part_index_lo = part_indices_lo[spec_i]
                        part_index_hi = part_index_lo + part_numbers_in_file[spec_id]

                        # check if mass of species is fixed, according to header mass array
                        if 'Masses' in properties and header['particle.masses'][spec_id] > 0:
                            prop_name = property_dict['Masses']
                            part[spec_name][prop_name][part_index_lo:part_index_hi] = header[
                                'particle.masses'
                            ][spec_id]

                        for prop_read_name in part_read.keys():
                            if prop_read_name in properties:
                                prop_name = property_dict[prop_read_name]
                                if len(part_read[prop_read_name].shape) == 1:
                                    part[spec_name][prop_name][
                                        part_index_lo:part_index_hi
                                    ] = part_read[prop_read_name]
                                elif len(part_read[prop_read_name].shape) == 2:
                                    if (
                                        prop_read_name == 'Metallicity'
                                        and element_indices is not None
                                        and str(element_indices) != 'all'
                                    ):
                                        prop_read_name = part_read[prop_read_name][
                                            :, element_indices
                                        ]
                                    else:
                                        prop_read_name = part_read[prop_read_name]

                                    part[spec_name][prop_name][
                                        part_index_lo:part_index_hi, :
                                    ] = prop_read_name

                        part_indices_lo[spec_i] = part_index_hi  # set indices for next file

        print()

        return part

    def adjust_particle_properties(
        self,
        part,
        header,
        particle_subsample_factor=None,
        separate_dark_lowres=True,
        sort_dark_by_id=False,
    ):
        '''
        Adjust properties for each species, including unit conversions, separating dark species by
        mass, sorting by id, and subsampling.

        Parameters
        ----------
        part : dictionary class : catalog of particles at snapshot
        header : dict : header dictionary
        particle_subsample_factor : int : factor to periodically subsample particles, to save memory
        separate_dark_lowres : bool :
            whether to separate low-resolution dark matter into separate dicts according to mass
        sort_dark_by_id : bool : whether to sort dark-matter particles by id
        '''
        # if dark2 contains different masses (refinements), split into separate dicts
        species_name = 'dark2'

        if species_name in part and 'mass' in part[species_name]:
            dark_lowres_masses = np.unique(part[species_name]['mass'])
            if dark_lowres_masses.size > 9:
                self.say(
                    f'! warning: {dark_lowres_masses.size} different masses of low-res dark matter'
                )

            if separate_dark_lowres and dark_lowres_masses.size > 1:
                self.say('* separating low-resolution dark matter by mass into dictionaries')
                dark_lowres = {}
                for prop_name in part[species_name]:
                    dark_lowres[prop_name] = np.array(part[species_name][prop_name])

                for dark_i, dark_mass in enumerate(dark_lowres_masses):
                    spec_indices = np.where(dark_lowres['mass'] == dark_mass)[0]
                    spec_name = f'dark{dark_i + 2}'

                    part[spec_name] = ParticleDictionaryClass(simulation_directory)

                    for prop_name in dark_lowres:
                        part[spec_name][prop_name] = dark_lowres[prop_name][spec_indices]
                    self.say(f'{spec_name}: {spec_indices.size} particles')

                del spec_indices
                print()

        if sort_dark_by_id:
            # order dark-matter particles by id - should be conserved across snapshots
            self.say('* sorting the following dark particles by id:')
            for spec_name in part:
                if 'dark' in spec_name and 'id' in part[spec_name]:
                    indices_sorted = np.argsort(part[spec_name]['id'])
                    self.say(f'{spec_name}: {indices_sorted.size} particles')
                    for prop_name in part[spec_name]:
                        part[spec_name][prop_name] = part[spec_name][prop_name][indices_sorted]
            del indices_sorted
            print()

        # apply unit conversions
        for spec_name in part:

            if 'position' in part[spec_name]:
                # convert to [kpc comoving]
                part[spec_name]['position'] /= header['hubble']

            if 'velocity' in part[spec_name]:
                # convert to [km / s physical]
                part[spec_name]['velocity'] *= np.sqrt(header['scalefactor'])

            if 'acceleration' in part[spec_name]:
                # convert to [km / s^2 physical]
                # consistent with v^2 / r at z = 0.5
                part[spec_name]['acceleration'] *= header['hubble']

            if 'mass' in part[spec_name]:
                # convert to [M_sun]
                part[spec_name]['mass'] *= 1e10 / header['hubble']

            if 'has.age.tracer' in part[spec_name].info.keys():
                if part[spec_name].info['has.age.tracer'] > 0:
                    # normalize age-tracer species appropriately
                    # since these don't actually represent a mass fraction
                    # this is just the inverse of the mass conversion above
                    age_start = part.ageprop.info['metallicity_start']
                    age_end   = part.ageprop.info['metallicity_end']
                    part[spec_name]['massfraction'][:,age_start:age_end] *= (header['hubble'] / 1.0E10)
<<<<<<< HEAD
=======
            else:
                # the old version of the agetracers (pre-merge with main Gizmo repo) was missing
                # a factor of h, which cancelled out with a missing h I had in converting these units
                #
                # if we are here, the 'has.age.tracer' flag does not exist so we are using a
                # pre-merge dataset.
                # assume we are in the OLD version and normalize without the hubble constant
                #
                # but check to see if there are tracers in the first place
                if part.ageprop.info['flag_agetracers'] > 0:
                    if part.ageprop.info['metallicity_start'] > 0 and part.ageprop.info['metallicity_end'] > part.ageprop.info['metallicity_start']:
                        age_start = part.ageprop.info['metallicity_start']
                        age_end   = part.ageprop.info['metallicity_end']
                        part[spec_name]['massfraction'][:,age_start:age_end] *= (1.0 / 1.0E10)

>>>>>>> 708f43e1

            if 'blackhole.mass' in part[spec_name]:
                # convert to [M_sun]
                part[spec_name]['blackhole.mass'] *= 1e10 / header['hubble']

            if 'cosmicray.energy' in part[spec_name]:
                # convert to [erg]
                part[spec_name]['cosmicray.energy'] /= header['hubble']

            if 'photon.energy' in part[spec_name]:
                # convert to [erg]
                part[spec_name]['photon.energy'] /= header['hubble']

            if 'potential' in part[spec_name]:
                # convert to [km^2 / s^2 physical]
                # TO DO: check if Gizmo writes potential as m / r, in raw units?
                # might need to add:
                # M *= 1e10 / header['hubble'] to get Msun
                # r /= header['hubble'] to get kpc physical
                # G conversion?
                part[spec_name]['potential'] /= header['scalefactor']

            if 'density' in part[spec_name]:
                # convert to [M_sun / kpc^3 physical]
                part[spec_name]['density'] *= (
                    1e10 / header['hubble'] / (header['scalefactor'] / header['hubble']) ** 3
                )

            if 'size' in part[spec_name]:
                # convert to [kpc physical]
                part[spec_name]['size'] *= header['scalefactor'] / header['hubble']
                # to convert to mean interparticle spacing = volume^(1/3): *= (pi/3)^(1/3) / 2 ~ 1/2
                part[spec_name]['size'] *= (np.pi / 3) ** (1 / 3) / 2
                # to convert to 1-sigma length of a Gaussian: *= 0.50118 ~ 1/2 (for cubic spline)
                # part[spec_name]['size'] *= 0.50118
                # to convert to plummer softening: *= 1/2.8 (for cubic spline)
                # part[spec_name]['size'] /= 2.8

            if 'form.scalefactor' in part[spec_name]:
                if header['cosmological']:
                    pass
                else:
                    part[spec_name]['form.scalefactor'] /= header['hubble']  # convert to [Gyr]

            if 'temperature' in part[spec_name]:
                # convert from [(km / s) ^ 2] to [Kelvin]
                # ignore small corrections from elements beyond He
                helium_mass_fracs = part[spec_name]['massfraction'][:, 1]
                ys_helium = helium_mass_fracs / (4 * (1 - helium_mass_fracs))
                mus = (1 + 4 * ys_helium) / (1 + ys_helium + part[spec_name]['electron.fraction'])
                molecular_weights = mus * ut.constant.proton_mass
                part[spec_name]['temperature'] *= (
                    ut.constant.centi_per_kilo ** 2
                    * (self.gas_eos - 1)
                    * molecular_weights
                    / ut.constant.boltzmann
                )
                del (helium_mass_fracs, ys_helium, mus, molecular_weights)

        # renormalize so potential max = 0
        renormalize_potential = False
        if renormalize_potential:
            potential_max = 0
            for spec_name in part:
                if (
                    'potential' in part[spec_name]
                    and part[spec_name]['potential'].max() > potential_max
                ):
                    potential_max = part[spec_name]['potential'].max()
            for spec_name in part:
                if 'potential' in part[spec_name]:
                    part[spec_name]['potential'] -= potential_max

        # sub-sample particles, for smaller memory
        if particle_subsample_factor is not None and particle_subsample_factor > 1:
            self.say(
                f'* periodically subsampling all particles by factor = {particle_subsample_factor}',
                end='\n\n',
            )
            for spec_name in part:
                for prop_name in part[spec_name]:
                    part[spec_name][prop_name] = part[spec_name][prop_name][
                        ::particle_subsample_factor
                    ]

    def get_snapshot_file_names_indices(
        self, directory, snapshot_index=None, snapshot_block_index=0
    ):
        '''
        Get name of file or directory (with relative path) and index for all snapshots in directory.
        If input valid snapshot_index, get its file name (if multiple files per snapshot, get name
        of 0th one).
        If input snapshot_index as None or 'all', get name of file/directory and index for each
        snapshot file/directory.

        Parameters
        ----------
        directory : str : directory to check for files
        snapshot_index : int : index of snapshot: if None or 'all', get all snapshots in directory
        snapshot_block_index : int : index of file block (if multiple files per snapshot)
            if None or 'all', return names of all file blocks for snapshot

        Returns
        -------
        path_file_name[s] : str or list thereof : (relative) path + name of file[s]
        [file_indices : list of ints : indices of snapshot files]
        '''
        directory = ut.io.get_path(directory)

        assert (
            isinstance(snapshot_block_index, int)
            or snapshot_block_index is None
            or snapshot_block_index == 'all'
        )

        # get names and indices of all snapshot files in directory
        path_file_names, file_indices = ut.io.get_file_names(
            directory + self.snapshot_name_base, (int, float)
        )

        # if ask for all snapshots, return all files/directories and indices
        if snapshot_index is None or snapshot_index == 'all':
            return path_file_names, file_indices

        # else get file name for single snapshot
        if snapshot_index < 0:
            snapshot_index = file_indices[snapshot_index]  # allow negative indexing of snapshots
        elif snapshot_index not in file_indices:
            raise OSError(f'cannot find snapshot index = {snapshot_index} in:  {path_file_names}')

        path_file_names = path_file_names[np.where(file_indices == snapshot_index)[0][0]]

        if self.file_extension not in path_file_names and isinstance(snapshot_block_index, int):
            # got snapshot directory with multiple files, return snapshot_block_index one
            path_file_names = ut.io.get_file_names(path_file_names + '/' + self.snapshot_name_base)

            if snapshot_block_index > 1:
                # if using non-default snapshot block, sort file names 'naturally' by block number
                # (0, 1, 2, ... instead of 0, 1, 10, ...)
                # should find another way to do this, because natsort is not a standard library
                import natsort

                path_file_names = natsort.natsorted(path_file_names)

            if (
                len(path_file_names) > 0
                and f'.{snapshot_block_index}.' in path_file_names[snapshot_block_index]
            ):
                path_file_names = path_file_names[snapshot_block_index]
            else:
                raise OSError(
                    f'cannot find snapshot file block {snapshot_block_index} in:  {path_file_names}'
                )

        return path_file_names

    def get_cosmology(
        self,
        simulation_directory=gizmo_default.simulation_directory,
        omega_lambda=None,
        omega_matter=None,
        omega_baryon=None,
        hubble=None,
        sigma_8=None,
        n_s=None,
    ):
        '''
        Get cosmological parameters, stored in Cosmology class.
        Read cosmological parameters from MUSIC initial condition config file.
        If cannot find file, assume AGORA cosmology as default.

        Parameters
        ----------
        simulation_directory : str : directory of simulation

        Returns
        -------
        Cosmology : class : stores cosmological parameters and functions
        '''

        def get_check_value(line, value_test=None):
            frac_dif_max = 0.01
            value = float(line.split('=')[-1].strip())
            if 'h0' in line:
                value /= 100
            if value_test is not None:
                frac_dif = np.abs((value - value_test) / value)
                if frac_dif > frac_dif_max:
                    print(f'! read {line}, but previously assigned = {value_test}')
            return value

        if simulation_directory:
            # find MUSIC file, assuming named *.conf
            file_name_find = (
                ut.io.get_path(simulation_directory) + '*/' + gizmo_default.music_config_file_name
            )
            path_file_names = ut.io.get_file_names(file_name_find, verbose=False)
            if len(path_file_names) > 0:
                path_file_name = path_file_names[0]
                self.say(
                    '* reading cosmological parameters from:  {}'.format(
                        path_file_name.lstrip('./')
                    ),
                    end='\n\n',
                )
                # read cosmological parameters
                with open(path_file_name, 'r') as file_in:
                    for line in file_in:
                        line = line.lower().strip().strip('\n')  # ensure lowercase for safety
                        if 'omega_l' in line:
                            omega_lambda = get_check_value(line, omega_lambda)
                        elif 'omega_m' in line:
                            omega_matter = get_check_value(line, omega_matter)
                        elif 'omega_b' in line:
                            omega_baryon = get_check_value(line, omega_baryon)
                        elif 'h0' in line:
                            hubble = get_check_value(line, hubble)
                        elif 'sigma_8' in line:
                            sigma_8 = get_check_value(line, sigma_8)
                        elif 'nspec' in line:
                            n_s = get_check_value(line, n_s)
            else:
                self.say('! cannot find MUSIC config file:  {}'.format(file_name_find.lstrip('./')))

        # AGORA box (use as default, if cannot find MUSIC config file)
        if omega_baryon is None or sigma_8 is None or n_s is None:
            self.say('! missing cosmological parameters, assuming the following (from AGORA box):')
            if omega_baryon is None:
                omega_baryon = 0.0455
                self.say(f'assuming omega_baryon = {omega_baryon}')
            if sigma_8 is None:
                sigma_8 = 0.807
                self.say(f'assuming sigma_8 = {sigma_8}')
            if n_s is None:
                n_s = 0.961
                self.say(f'assuming n_s = {n_s}')
            self.say('')

        Cosmology = ut.cosmology.CosmologyClass(
            omega_lambda, omega_matter, omega_baryon, hubble, sigma_8, n_s
        )

        return Cosmology

    def check_properties(self, part):
        '''
        Checks sanity of particle properties, print warning if they are outside given limits.

        Parameters
        ----------
        part : dictionary class : catalog of particles
        '''
        # limits of sanity
        prop_limit_dict = {
            'id': [0, 4e9],
            'id.child': [0, 4e9],
            'id.generation': [0, 4e9],
            'position': [0, 1e6],  # [kpc comoving]
            'velocity': [-1e5, 1e5],  # [km / s]
            'mass': [9, 1e11],  # [M_sun]
            'potential': [-1e9, 1e9],  # [km^2 / s^2]
            'temperature': [3, 1e9],  # [K]
            'density': [0, 1e14],  # [M_sun/kpc^3]
            'size': [0, 1e9],  # [kpc]
            'hydrogen.neutral.fraction': [0, 1],
            'sfr': [0, 1000],  # [M_sun/yr]
            'massfraction': [0, 1],
            'form.scalefactor': [0, 1],
        }

        mass_factor_wrt_median = 4  # mass should not vary by more than this!

        self.say('* checking sanity of particle properties')

        for spec_name in part:
            for prop_name in [k for k in prop_limit_dict if k in part[spec_name]]:
                if (
                    part[spec_name][prop_name].min() < prop_limit_dict[prop_name][0]
                    or part[spec_name][prop_name].max() > prop_limit_dict[prop_name][1]
                ):
                    self.say(
                        '! warning: {} {} [min, max] = [{}, {}]'.format(
                            spec_name,
                            prop_name,
                            ut.io.get_string_from_numbers(part[spec_name][prop_name].min(), 3),
                            ut.io.get_string_from_numbers(part[spec_name][prop_name].max(), 3),
                        )
                    )
                elif prop_name == 'mass' and spec_name in ['star', 'gas', 'dark']:
                    m_min = np.median(part[spec_name][prop_name]) / mass_factor_wrt_median
                    m_max = np.median(part[spec_name][prop_name]) * mass_factor_wrt_median
                    if (
                        part[spec_name][prop_name].min() < m_min
                        or part[spec_name][prop_name].max() > m_max
                    ):
                        self.say(
                            '! warning: {} {} [min, med, max] = [{}, {}, {}]'.format(
                                spec_name,
                                prop_name,
                                ut.io.get_string_from_numbers(part[spec_name][prop_name].min(), 3),
                                ut.io.get_string_from_numbers(
                                    np.median(part[spec_name][prop_name]), 3
                                ),
                                ut.io.get_string_from_numbers(part[spec_name][prop_name].max(), 3),
                            )
                        )

        print()

    def assign_hosts_coordinates(
        self,
        part,
        species_name='',
        part_indicess=None,
        method=True,
        velocity_distance_max=8,
        host_number=1,
        exclusion_distance=300,
        simulation_directory=gizmo_default.simulation_directory,
        track_directory=gizmo_default.track_directory,
        verbose=True,
    ):
        '''
        Assign position [kpc comoving] and velocity [km / s] of each host galaxy/halo.
        Use species_name, if defined, else default to stars for baryonic simulation or
        dark matter for dark matter-only simulation.

        Parameters
        ----------
        part : dictionary class : catalog of particles at snapshot
        species_name : str : which particle species to use to define center
        part_indicess : array or list of arrays :
            list of indices of particles to use to define host center coordinates
            if supply a list of arrays, use each list element for a different host
        method : str : method to use to get host coordinates
            if a string, tells the code which method to use:
                'track' : reads host coordinates from track/star_form_coordinates_600.hdf5, compiled
                    during particle tracking using only stars that are in each host at z = 0
                'halo' : reads host halo coordinates from halo/rockstar_dm/catalog_hdf5/
                'mass' or 'potential' : assign coordinates during read in via iterative zoom-in,
                    weighting each particle by that property
            if True (default), will try a few methods in the following order of preference:
                if a baryonic simulation (or input species_name='star'), try 'track' then 'mass'
                if a DM-only simulations (or input species_name='dark'), try 'halo' then 'mass'
        velocity_distance_max : float : maximum distance to keep particles to compute velocity
        host_number : int : number of hosts to assign
        exclusion_distance : float :
            radius around previous hosts' center position[s] to exclude particles in
            finding center of next host [kpc comoving]
        simulation_directory : str : directory of simulation
        snapshot_directory: str : directory of snapshot files, within simulation_directory
        track_directory : str :
            directory of files for particle pointers, formation coordinates, and host coordinates
        '''
        if not species_name:
            species_name = 'star'
        if species_name == 'star' and species_name not in part:
            species_name = 'dark'

        assert species_name in ['star', 'dark', 'gas', 'dark2', 'blackhole']
        assert method in [
            True,
            'track',
            'halo',
            'mass',
            'potential',
            'massfraction.metals',
            'metallicity.total',
        ]

        if method is True:
            if species_name == 'star':
                method = 'track'
            elif species_name == 'dark':
                method = 'halo'
            else:
                method = 'mass'

        if method in ['mass', 'potential', 'massfraction.metals', 'metallicity.total']:
            self._assign_hosts_coordinates_from_particles(
                part,
                species_name,
                part_indicess,
                method,
                velocity_distance_max,
                host_number,
                exclusion_distance,
                verbose,
            )

        elif method in ['track', 'halo']:
            try:
                if method == 'track':
                    # read coordinates of each host across all snapshots
                    self.gizmo_track.ParticleCoordinate.read_hosts(
                        part, simulation_directory, track_directory, verbose
                    )
                    if host_number != len(part.host['position']):
                        self.say(
                            f'! warning: input host_number = {host_number},'
                            + f' but read coordinates for {len(part.host["position"])} hosts\n'
                            + f'  if you want to assign coordinates for {host_number} hosts,'
                            + ' set assign_hosts="mass"'
                        )

                elif method == 'halo':
                    self._assign_hosts_coordinates_from_halos(
                        part, host_number, simulation_directory, verbose
                    )

            except (IOError, ImportError):
                self.say('cannot read file containing hosts coordinates')
                self.say('instead will assign hosts via iterative zoom on particle mass')
                method = 'mass'
                self._assign_hosts_coordinates_from_particles(
                    part,
                    species_name,
                    part_indicess,
                    method,
                    velocity_distance_max,
                    host_number,
                    exclusion_distance,
                    verbose,
                )
        else:
            self.say(
                f'! not recognize coordinate method = {method}, not assigning hosts coordinates'
            )

        print()

    def _assign_hosts_coordinates_from_particles(
        self,
        part,
        species_name,
        part_indicess,
        method='mass',
        velocity_distance_max=8,
        host_number=1,
        exclusion_distance=300,
        verbose=True,
    ):
        '''
        Utility function for assign_hosts_coordinates().
        '''
        if (
            species_name not in part
            or 'position' not in part[species_name]
            or len(part[species_name]['position']) == 0
        ):
            self.say('! did not read star or dark particles, so cannot assign any hosts')
            return

        # max radius around each host position to includer particles to compute center velocity
        if velocity_distance_max is None or velocity_distance_max <= 0:
            if species_name == 'dark':
                velocity_distance_max = 30
            else:
                velocity_distance_max = 8

        if 'position' in part[species_name]:
            # assign to particle dictionary
            part.host['position'] = ut.particle.get_center_positions(
                part,
                species_name,
                part_indicess,
                method,
                host_number,
                exclusion_distance,
                return_array=False,
                verbose=verbose,
            )

        if 'velocity' in part[species_name]:
            # assign to particle dictionary
            part.host['velocity'] = ut.particle.get_center_velocities(
                part,
                species_name,
                part_indicess,
                method,
                velocity_distance_max,
                part.host['position'],
                return_array=False,
                verbose=verbose,
            )

        # assign to each particle species dictionary
        for spec_name in part:
            for host_prop_name in part.host:
                part[spec_name].host[host_prop_name] = part.host[host_prop_name]

    def _assign_hosts_coordinates_from_halos(
        self,
        part,
        host_number,
        simulation_directory=gizmo_default.simulation_directory,
        verbose=True,
    ):
        '''
        Utility function for assign_hosts_coordinates().
        '''
        from halo_analysis import halo_io

        hal = halo_io.IO.read_catalogs(
            'index',
            part.snapshot['index'],
            simulation_directory,
            species=None,
            host_number=host_number,
        )

        host_indices = np.array(
            [hal.prop(f'host{host_i + 1}.index', 0) for host_i in range(host_number)]
        )
        for host_prop_name in ['position', 'velocity']:
            part.host[host_prop_name] = hal[host_prop_name][host_indices]

        if verbose:
            for host_i, host_position in enumerate(part.host['position']):
                self.say(f'host{host_i + 1} position = (', end='')
                ut.io.print_array(host_position, '{:.3f}', end='')
                print(') [kpc comoving]')

            for host_i, host_velocity in enumerate(part.host['velocity']):
                self.say(f'host{host_i + 1} velocity = (', end='')
                ut.io.print_array(host_velocity, '{:.1f}', end='')
                print(') [km / s]')

    def assign_hosts_rotation(
        self, part, species_name='star', distance_max=10, mass_percent=90, age_percent=25
    ):
        '''
        Assign rotation tensors and axis ratios of principal axes (defined via the moment of
        inertia tensor) of each host galaxy/halo, using stars for baryonic simulations.

        Parameters
        ----------
        part : dictionary class : catalog of particles at snapshot
        species_name : string : name of particle species to use to determine
        distance_max : float : maximum distance to select particles [kpc physical]
        mass_percent : float : keep particles within the distance that encloses mass percent
            [0, 100] of all particles within distance_max
        age_percent : float : keep youngest age_percent of (star) particles within distance cut
        '''
        principal_axes = ut.particle.get_principal_axes(
            part,
            species_name,
            distance_max,
            mass_percent,
            age_percent,
            center_positions=part.host['position'],
            return_array=False,
            verbose=True,
        )

        if principal_axes is not None and len(principal_axes) > 0:
            for prop_name in principal_axes:
                part.host[prop_name] = principal_axes[prop_name]
                for spec_name in part:
                    part[spec_name].host[prop_name] = principal_axes[prop_name]

    def assign_orbits(self, part, species=[], host_positions=None, host_velocities=None):
        '''
        Assign derived orbital properties wrt each host to each particle species.

        Parameters
        ----------
        part : dictionary class : catalog of particles at snapshot
        species : str or list : particle species to compute
        host_positions : array or array of arrays : position[s] of hosts
        host_velocities : array or array of arrays : velocity[s] of hosts
        '''
        if not species:
            species = ['star', 'gas', 'dark']
        species = ut.particle.parse_species(part, species)

        self.say(f'* assigning orbital properties wrt each host galaxy/halo to {species}')

        if host_positions is None:
            host_positions = part.host['position']
        if host_velocities is None:
            host_velocities = part.host['velocity']

        for host_i, host_position in enumerate(host_positions):
            host_velocity = host_velocities[host_i]

            orb = ut.particle.get_orbit_dictionary(
                part, species, None, host_position, host_velocity, return_single_dict=False
            )

            host_name = ut.catalog.get_host_name(host_i)

            for spec_name in species:
                for prop_name in orb[spec_name]:
                    part[spec_name][host_name + prop_name] = orb[spec_name][prop_name]

    # write to file ----------
    def rewrite_snapshot(
        self,
        species='gas',
        action='delete',
        value_adjust=None,
        snapshot_value_kind='redshift',
        snapshot_value=0,
        simulation_directory=gizmo_default.simulation_directory,
        snapshot_directory=gizmo_default.snapshot_directory,
    ):
        '''
        Read snapshot file[s].
        Rewrite, deleting given species.

        Parameters
        ----------
        species : str or list : name[s] of particle species to delete:
            'gas' = gas
            'dark' = dark matter at highest resolution
            'dark2' = dark matter at lower resolution
            'star' = stars
            'blackhole' = black holes
        action : str : what to do to snapshot file: 'delete', 'velocity'
        value_adjust : float : value by which to adjust property (if not deleting)
        snapshot_value_kind : str : input snapshot number kind: 'index', 'redshift'
        snapshot_value : int or float : index (number) of snapshot file
        simulation_directory : str : directory of simulation
        snapshot_directory : str : directory of snapshot files within simulation_directory
        '''
        if np.isscalar(species):
            species = [species]  # ensure is list

        # read information about snapshot times ----------
        simulation_directory = ut.io.get_path(simulation_directory)
        snapshot_directory = simulation_directory + ut.io.get_path(snapshot_directory)

        Snapshot = ut.simulation.read_snapshot_times(simulation_directory, self.verbose)
        snapshot_index = Snapshot.parse_snapshot_values(
            snapshot_value_kind, snapshot_value, self.verbose
        )

        path_file_name = self.get_snapshot_file_names_indices(snapshot_directory, snapshot_index)
        self.say('* reading header from:  {}'.format(path_file_name.lstrip('./')), end='\n\n')

        # read header ----------
        # open snapshot file and parse header
        with h5py.File(path_file_name, 'r+') as file_in:
            header = file_in['Header'].attrs  # load header dictionary

            # read and delete input species ----------
            for file_i in range(header['NumFilesPerSnapshot']):
                # open i'th of multiple files for snapshot
                file_name_i = path_file_name.replace('.0.', f'.{file_i}.')
                file_read = h5py.File(file_name_i, 'r+')

                self.say('reading particles from: ' + file_name_i.split('/')[-1])

                if 'delete' in action:
                    part_number_in_file = header['NumPart_ThisFile']
                    part_number = header['NumPart_Total']

                # read and delete particle properties
                for _spec_i, spec_name in enumerate(species):
                    spec_id = self.species_dict[spec_name]
                    spec_read = 'PartType' + str(spec_id)
                    self.say(f'adjusting species = {spec_name}')

                    if 'delete' in action:
                        self.say(f'deleting species = {spec_name}')

                        # zero numbers in header
                        part_number_in_file[spec_id] = 0
                        part_number[spec_id] = 0

                        # delete properties
                        # for prop_name in file_in[spec_read]:
                        #    del(file_in[spec_read + '/' + prop_name])
                        #    self.say(f'  deleting {prop_name})

                        del file_read[spec_read]

                    elif 'velocity' in action and value_adjust:
                        dimension_index = 2  # boost velocity along z-axis
                        self.say(
                            '  boosting velocity along axis.{} by {:.1f} km/s'.format(
                                dimension_index, value_adjust
                            )
                        )
                        velocities = file_in[spec_read + '/' + 'Velocities']
                        scalefactor = 1 / (1 + header['Redshift'])
                        velocities[:, 2] += value_adjust / np.sqrt(scalefactor)
                        # file_in[spec_read + '/' + 'Velocities'] = velocities

                    print()

                if 'delete' in action:
                    header['NumPart_ThisFile'] = part_number_in_file
                    header['NumPart_Total'] = part_number


Read = ReadClass()


# --------------------------------------------------------------------------------------------------
# write snapshot text file
# --------------------------------------------------------------------------------------------------
def write_snapshot_text(part):
    '''
    Write snapshot to text file, one file per species.

    Parameters
    ----------
    part : dictionary class : catalog of particles at snapshot
    '''
    spec_name = 'dark'
    file_name = 'snapshot_{}_{}.txt'.format(part.snapshot['index'], spec_name)
    part_spec = part[spec_name]

    with open(file_name, 'w') as file_out:
        file_out.write(
            '# id mass[M_sun] distance_wrt_host(x,y,z)[kpc] velocity_wrt_host(x,y,z)[km/s]\n'
        )

        for pi, pid in enumerate(part_spec['id']):
            file_out.write(
                '{} {:.3e} {:.3f} {:.3f} {:.3f} {:.1f} {:.1f} {:.1f}\n'.format(
                    pid,
                    part_spec['mass'][pi],
                    part_spec.prop('host.distance', pi)[0],
                    part_spec.prop('host.distance', pi)[1],
                    part_spec.prop('host.distance', pi)[2],
                    part_spec.prop('host.velocity', pi)[0],
                    part_spec.prop('host.velocity', pi)[1],
                    part_spec.prop('host.velocity', pi)[2],
                )
            )

    spec_name = 'gas'
    file_name = 'snapshot_{}_{}.txt'.format(part.snapshot['index'], spec_name)
    part_spec = part[spec_name]

    with open(file_name, 'w') as file_out:
        file_out.write(
            '# id mass[M_sun] distance_wrt_host(x,y,z)[kpc] velocity_wrt_host(x,y,z)[km/s]'
            + ' density[M_sun/kpc^3] temperature[K]\n'
        )

        for pi, pid in enumerate(part_spec['id']):
            file_out.write(
                '{} {:.3e} {:.3f} {:.3f} {:.3f} {:.1f} {:.1f} {:.1f} {:.2e} {:.2e}\n'.format(
                    pid,
                    part_spec['mass'][pi],
                    part_spec.prop('host.distance', pi)[0],
                    part_spec.prop('host.distance', pi)[1],
                    part_spec.prop('host.distance', pi)[2],
                    part_spec.prop('host.velocity', pi)[0],
                    part_spec.prop('host.velocity', pi)[1],
                    part_spec.prop('host.velocity', pi)[2],
                    part_spec['density'][pi],
                    part_spec['temperature'][pi],
                )
            )

    spec_name = 'star'
    file_name = 'snapshot_{}_{}.txt'.format(part.snapshot['index'], spec_name)
    part_spec = part[spec_name]

    with open(file_name, 'w') as file_out:
        file_out.write(
            '# id mass[M_sun] distance_wrt_host(x,y,z)[kpc] velocity_wrt_host(x,y,z)[km/s]'
            + ' age[Gyr]\n'
        )

        for pi, pid in enumerate(part_spec['id']):
            file_out.write(
                '{} {:.3e} {:.3f} {:.3f} {:.3f} {:.1f} {:.1f} {:.1f} {:.3f}\n'.format(
                    pid,
                    part_spec['mass'][pi],
                    part_spec.prop('host.distance', pi)[0],
                    part_spec.prop('host.distance', pi)[1],
                    part_spec.prop('host.distance', pi)[2],
                    part_spec.prop('host.velocity', pi)[0],
                    part_spec.prop('host.velocity', pi)[1],
                    part_spec.prop('host.velocity', pi)[2],
                    part_spec.prop('age', pi),
                )
            )<|MERGE_RESOLUTION|>--- conflicted
+++ resolved
@@ -1811,8 +1811,6 @@
                     age_start = part.ageprop.info['metallicity_start']
                     age_end   = part.ageprop.info['metallicity_end']
                     part[spec_name]['massfraction'][:,age_start:age_end] *= (header['hubble'] / 1.0E10)
-<<<<<<< HEAD
-=======
             else:
                 # the old version of the agetracers (pre-merge with main Gizmo repo) was missing
                 # a factor of h, which cancelled out with a missing h I had in converting these units
@@ -1828,7 +1826,6 @@
                         age_end   = part.ageprop.info['metallicity_end']
                         part[spec_name]['massfraction'][:,age_start:age_end] *= (1.0 / 1.0E10)
 
->>>>>>> 708f43e1
 
             if 'blackhole.mass' in part[spec_name]:
                 # convert to [M_sun]
