--- conflicted
+++ resolved
@@ -505,7 +505,8 @@
     '''
     Read Gizmo snapshot[s].
     '''
-    def __init__(self, cosmological=True, snapshot_name_base='snap*[!txt]', quiet=False):
+
+    def __init__(self, quiet=False):
         '''
         Set properties for snapshot files.
         '''
@@ -870,12 +871,7 @@
         path_file_name = self.get_snapshot_file_names_indices(snapshot_directory, snapshot_index)
 
         self._is_first_print = True
-<<<<<<< HEAD
-        if self.verbose:
-            self.say('* reading header from:  {}'.format(path_file_name.strip('./')), end='\n')
-=======
         self.say('* reading header from:  {}'.format(path_file_name.strip('./')), verbose)
->>>>>>> f4806259
 
         # open snapshot file
         with h5py.File(path_file_name, 'r') as file_in:
@@ -904,24 +900,13 @@
         else:
             header['time'] /= header['hubble']  # convert to [Gyr]
 
-<<<<<<< HEAD
-        if self.verbose:
-            self.say('snapshot contains the following number of particles:')
-=======
         self.say('snapshot contains the following number of particles:', verbose)
->>>>>>> f4806259
         # keep only species that have any particles
         read_particle_number = 0
         for spec_name in ut.array.get_list_combined(self.species_all, self.species_read):
             spec_id = self.species_dict[spec_name]
-<<<<<<< HEAD
-            if self.verbose:
-                self.say('  {:9s} (id = {}): {} particles'.format(
-                     spec_name, spec_id, header['particle.numbers.total'][spec_id]))
-=======
             self.say('  {:9s} (id = {}): {} particles'.format(
                      spec_name, spec_id, header['particle.numbers.total'][spec_id]), verbose)
->>>>>>> f4806259
 
             if header['particle.numbers.total'][spec_id] > 0:
                 read_particle_number += header['particle.numbers.total'][spec_id]
